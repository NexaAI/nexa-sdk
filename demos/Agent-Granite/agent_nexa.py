--- conflicted
+++ resolved
@@ -21,53 +21,14 @@
 
 # ... existing code ...
 
-<<<<<<< HEAD
 SYSTEM_PROMPT = """You are Granite Agent with function calling.
-=======
-Your goals:
-- Understand the user's request.
-- Decide whether a function call is needed.
-- If yes, output a structured JSON function call (no explanations).
-- If no, directly respond to the user in natural language.
->>>>>>> 28f31ad9
 
 Functions:
 1. search_web(query: string) - Web search
 2. write_to_file(file_path: string, content: string) - Save text to file
 
-<<<<<<< HEAD
 Output JSON for function calls:
 {"name": "function_name", "arguments": {"key": "value"}}
-=======
-Purpose: Fetch recent or real-time information from the web.
-Use when: The user asks about latest, recent, current, trending, or time-sensitive topics.
-Examples:
-User: What's the latest AI news this week?
-Assistant:
-{
-  "name": "search_web",
-  "arguments": { "query": "latest AI news this week" }
-}
-
-2. write_to_file(file_path: string, content: string)
-
-Purpose: Save or append text to a local file.
-Use when: The user asks to "save," "record," "note down," or "write" something.
-
-Special rule:
-If the user says "save that," "save this," or "save the previous answer,"
-Use the previous assistant message as the content.
-
-Example:
-User: Save that answer to my 'AI news' notes.
-Assistant:
-{
-  "name": "write_to_file",
-  "arguments": { 
-    "file_path": "AI_news.txt"
-  }
-}
->>>>>>> 28f31ad9
 
 Rules:
 - JSON only for functions (no explanations)
@@ -82,31 +43,6 @@
 Assistant: {"name": "write_to_file", "arguments": {"file_path": "notes.txt"}}
 """
 
-<<<<<<< HEAD
-=======
-FUNCTION_TOOLS = [
-    {
-        "name": "search_web",
-        "description": "Searches the web for a given query and returns the latest information.",
-        "parameters": {
-            "type": "object",
-            "properties": {
-                "query": {"type": "string", "description": "User search query"}
-            },
-            "required": ["query"],
-        },
-    },
-    {
-        "name": "write_file",
-        "description": "Writes text content into a file on the local filesystem.",
-        "parameters": {
-            "type": "object",
-            "properties": {"path": {"type": "string"}},
-            "required": ["path"],
-        },
-    },
-]
->>>>>>> 28f31ad9
 
 
 def search_web(query: str):
@@ -123,7 +59,6 @@
     search = GoogleSearch(params)
     results = search.get_dict()
     organic_results = results.get("organic_results", [])
-<<<<<<< HEAD
 
     # Print search results for debugging
     print(f"\n[Web Search Results for '{query}']:")
@@ -133,8 +68,6 @@
         print(f"   Snippet: {result.get('snippet', 'N/A')[:200]}...")
         print()
 
-=======
->>>>>>> 28f31ad9
     return organic_results
 
 
@@ -157,15 +90,6 @@
             func_args = json.loads(func_args)
         except json.JSONDecodeError:
             func_args = {}
-<<<<<<< HEAD
-=======
-
-    tool_result = FUNCTION_REGISTRY[func_name](**func_args)
-
-    user_followup_prompt = f"""
-    You previously decided to call the function `{func_name}` with arguments {func_args}.
-    Here is the result returned by that function:
->>>>>>> 28f31ad9
 
     tool_result = FUNCTION_REGISTRY[func_name](**func_args)
 
