[build-system]
requires = ["scikit-build-core"]
build-backend = "scikit_build_core.build"

[project]
name = "nexaai"
<<<<<<< HEAD
version = "0.0.2.dev"
=======
version = "0.0.1"
>>>>>>> a09893f3
description = "Nexa AI SDK"
readme = "README.md"
license = { text = "MIT" }
authors = [{ name = "Nexa AI", email = "octopus@nexa4ai.com" }]
dependencies = [
    "faster_whisper",
    "typing-extensions>=4.5.0",  # For ggml
    "numpy>=1.20.0",
    "diskcache>=5.6.1",
    "jinja2>=2.11.3",
    "librosa>=0.8.0",
    "boto3>=1.34.148",
    "botocore>=1.34.148",
    "fastapi",
    "uvicorn",
    "pydantic",
    "pillow",
    "prompt_toolkit",
    "tqdm",  # Shared dependencies
    "tabulate",
    "streamlit"
]
classifiers = [
    "Programming Language :: Python :: 3",
    "Programming Language :: Python :: 3.9",
    "Programming Language :: Python :: 3.10",
    "Programming Language :: Python :: 3.11",
    "Programming Language :: Python :: 3.12",
]

[project.optional-dependencies]
onnx = [
    "librosa",
    "optimum[onnxruntime]>=1.7.3",  # for CPU version
    "diffusers",  # required for image generation
    "optuna",
    "pydantic",
    "PyYAML",
    "requests",
    "setuptools",
    "soundfile",
    "streamlit_audiorec",
    "transformers",
    "ttstokenizer"
]

[project.urls]
Homepage = "https://github.com/NexaAI/nexaai-sdk-cpp"
Issues = "https://github.com/NexaAI/nexaai-sdk-cpp/issues"
Documentation = "https://docs-test.nexa4ai.com/"

[project.scripts]
nexa-cli = "nexa.cli.entry:main"
nexa = "nexa.cli.entry:main"
nexaai = "nexa.cli.entry:main"
nexai = "nexa.cli.entry:main"

[tool.scikit-build]
wheel.packages = [
    "nexa",
    "nexa.cli",
    "nexa.gguf",
    "nexa.gguf.llama",
    "nexa.gguf.sd",
    "nexa.gguf.streamlit",
    "nexa.gguf.server",
    "nexa.onnx",
    "nexa.onnx.streamlit",
    "nexa.onnx.server"
]
sdist.include = ["CMakeLists.txt", "dependency/llama.cpp/*", "dependency/stable-diffusion.cpp/*"]
sdist.exclude = [".github", "build", "dist", "nexa.egg-info", "dependency/llama.cpp/build", "dependency/stable-diffusion.cpp/build"]
build.verbose = true
cmake.build-type = "Release"
cmake.version = ">=3.16"

[tool.pytest.ini_options]
testpaths = ["tests"]<|MERGE_RESOLUTION|>--- conflicted
+++ resolved
@@ -4,11 +4,7 @@
 
 [project]
 name = "nexaai"
-<<<<<<< HEAD
 version = "0.0.2.dev"
-=======
-version = "0.0.1"
->>>>>>> a09893f3
 description = "Nexa AI SDK"
 readme = "README.md"
 license = { text = "MIT" }
