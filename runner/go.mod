module github.com/NexaAI/nexa-sdk

go 1.24

toolchain go1.24.3

require (
	github.com/briandowns/spinner v1.23.2
	github.com/bytedance/sonic v1.13.3
	github.com/charmbracelet/huh v0.7.1-0.20250603124601-31a1db2cbc39
	github.com/chzyer/readline v1.5.1
	github.com/dustin/go-humanize v1.0.1
	github.com/gin-gonic/gin v1.10.1
	github.com/gofrs/flock v0.12.1
	github.com/jedib0t/go-pretty/v6 v6.6.7
	github.com/nikolalohinski/gonja/v2 v2.3.4
	github.com/openai/openai-go v1.6.0
	github.com/rs/zerolog v1.33.0
	github.com/schollz/progressbar/v3 v3.18.0
	github.com/spf13/cobra v1.9.1
	github.com/spf13/viper v1.20.1
	resty.dev/v3 v3.0.0-beta.3
)

require (
<<<<<<< HEAD
	github.com/dgryski/go-jump v0.0.0-20211018200510-ba001c3ffce0 // indirect
	github.com/hashicorp/go-cleanhttp v0.5.2 // indirect
	github.com/hashicorp/go-retryablehttp v0.7.7 // indirect
	github.com/pierrec/lz4 v2.6.1+incompatible // indirect
	github.com/ulikunitz/xz v0.5.12 // indirect
)

require (
=======
>>>>>>> 1684e41d
	github.com/atotto/clipboard v0.1.4 // indirect
	github.com/aymanbagabas/go-osc52/v2 v2.0.1 // indirect
	github.com/bytedance/sonic/loader v0.2.4 // indirect
	github.com/catppuccin/go v0.3.0 // indirect
	github.com/charmbracelet/bubbles v0.21.0 // indirect
	github.com/charmbracelet/bubbletea v1.3.5 // indirect
	github.com/charmbracelet/colorprofile v0.2.3-0.20250311203215-f60798e515dc // indirect
	github.com/charmbracelet/lipgloss v1.1.0 // indirect
	github.com/charmbracelet/x/ansi v0.9.2 // indirect
	github.com/charmbracelet/x/cellbuf v0.0.13 // indirect
	github.com/charmbracelet/x/exp/strings v0.0.0-20240722160745-212f7b056ed0 // indirect
	github.com/charmbracelet/x/term v0.2.1 // indirect
	github.com/cloudwego/base64x v0.1.5 // indirect
	github.com/erikgeiser/coninput v0.0.0-20211004153227-1c3628e74d0f // indirect
	github.com/fatih/color v1.18.0 // indirect
	github.com/fsnotify/fsnotify v1.8.0 // indirect
	github.com/gabriel-vasile/mimetype v1.4.3 // indirect
	github.com/gin-contrib/sse v0.1.0 // indirect
	github.com/go-playground/locales v0.14.1 // indirect
	github.com/go-playground/universal-translator v0.18.1 // indirect
	github.com/go-playground/validator/v10 v10.20.0 // indirect
	github.com/go-viper/mapstructure/v2 v2.2.1 // indirect
	github.com/goccy/go-json v0.10.2 // indirect
	github.com/inconshreveable/mousetrap v1.1.0 // indirect
	github.com/json-iterator/go v1.1.12 // indirect
	github.com/klauspost/cpuid/v2 v2.2.7 // indirect
	github.com/leodido/go-urn v1.4.0 // indirect
	github.com/lucasb-eyer/go-colorful v1.2.0 // indirect
	github.com/mattn/go-colorable v0.1.13 // indirect
	github.com/mattn/go-isatty v0.0.20 // indirect
	github.com/mattn/go-localereader v0.0.1 // indirect
	github.com/mattn/go-runewidth v0.0.16 // indirect
	github.com/mitchellh/colorstring v0.0.0-20190213212951-d06e56a500db // indirect
	github.com/mitchellh/hashstructure/v2 v2.0.2 // indirect
	github.com/modern-go/concurrent v0.0.0-20180306012644-bacd9c7ef1dd // indirect
	github.com/modern-go/reflect2 v1.0.2 // indirect
	github.com/muesli/ansi v0.0.0-20230316100256-276c6243b2f6 // indirect
	github.com/muesli/cancelreader v0.2.2 // indirect
	github.com/muesli/termenv v0.16.0 // indirect
	github.com/pelletier/go-toml/v2 v2.2.3 // indirect
	github.com/pkg/errors v0.9.1 // indirect
<<<<<<< HEAD
	github.com/replicate/pget v0.10.9
=======
>>>>>>> 1684e41d
	github.com/rivo/uniseg v0.4.7 // indirect
	github.com/sagikazarmark/locafero v0.7.0 // indirect
	github.com/sirupsen/logrus v1.9.3 // indirect
	github.com/sourcegraph/conc v0.3.0 // indirect
	github.com/spf13/afero v1.12.0 // indirect
	github.com/spf13/cast v1.7.1 // indirect
	github.com/spf13/pflag v1.0.6 // indirect
	github.com/subosito/gotenv v1.6.0 // indirect
	github.com/tidwall/gjson v1.14.4 // indirect
	github.com/tidwall/match v1.1.1 // indirect
	github.com/tidwall/pretty v1.2.1 // indirect
	github.com/tidwall/sjson v1.2.5 // indirect
	github.com/twitchyliquid64/golang-asm v0.15.1 // indirect
	github.com/ugorji/go/codec v1.2.12 // indirect
	github.com/xo/terminfo v0.0.0-20220910002029-abceb7e1c41e // indirect
	go.uber.org/multierr v1.11.0 // indirect
	golang.org/x/arch v0.8.0 // indirect
	golang.org/x/crypto v0.32.0 // indirect
<<<<<<< HEAD
	golang.org/x/exp v0.0.0-20240909161429-701f63a606c0 // indirect
=======
	golang.org/x/exp v0.0.0-20240719175910-8a7402abbf56 // indirect
>>>>>>> 1684e41d
	golang.org/x/net v0.34.0 // indirect
	golang.org/x/sync v0.13.0 // indirect
	golang.org/x/sys v0.32.0 // indirect
	golang.org/x/term v0.29.0 // indirect
	golang.org/x/text v0.23.0 // indirect
	google.golang.org/protobuf v1.36.1 // indirect
	gopkg.in/yaml.v3 v3.0.1 // indirect
)<|MERGE_RESOLUTION|>--- conflicted
+++ resolved
@@ -23,17 +23,11 @@
 )
 
 require (
-<<<<<<< HEAD
 	github.com/dgryski/go-jump v0.0.0-20211018200510-ba001c3ffce0 // indirect
 	github.com/hashicorp/go-cleanhttp v0.5.2 // indirect
 	github.com/hashicorp/go-retryablehttp v0.7.7 // indirect
 	github.com/pierrec/lz4 v2.6.1+incompatible // indirect
 	github.com/ulikunitz/xz v0.5.12 // indirect
-)
-
-require (
-=======
->>>>>>> 1684e41d
 	github.com/atotto/clipboard v0.1.4 // indirect
 	github.com/aymanbagabas/go-osc52/v2 v2.0.1 // indirect
 	github.com/bytedance/sonic/loader v0.2.4 // indirect
@@ -75,10 +69,7 @@
 	github.com/muesli/termenv v0.16.0 // indirect
 	github.com/pelletier/go-toml/v2 v2.2.3 // indirect
 	github.com/pkg/errors v0.9.1 // indirect
-<<<<<<< HEAD
 	github.com/replicate/pget v0.10.9
-=======
->>>>>>> 1684e41d
 	github.com/rivo/uniseg v0.4.7 // indirect
 	github.com/sagikazarmark/locafero v0.7.0 // indirect
 	github.com/sirupsen/logrus v1.9.3 // indirect
@@ -97,11 +88,7 @@
 	go.uber.org/multierr v1.11.0 // indirect
 	golang.org/x/arch v0.8.0 // indirect
 	golang.org/x/crypto v0.32.0 // indirect
-<<<<<<< HEAD
 	golang.org/x/exp v0.0.0-20240909161429-701f63a606c0 // indirect
-=======
-	golang.org/x/exp v0.0.0-20240719175910-8a7402abbf56 // indirect
->>>>>>> 1684e41d
 	golang.org/x/net v0.34.0 // indirect
 	golang.org/x/sync v0.13.0 // indirect
 	golang.org/x/sys v0.32.0 // indirect
