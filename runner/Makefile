--- conflicted
+++ resolved
@@ -1,8 +1,4 @@
-<<<<<<< HEAD
-BRIDGE_VERSION ?= v1.0.19-rc16
-=======
 BRIDGE_VERSION ?= v1.0.19-rc17
->>>>>>> 18f6b1b0
 
 ifeq ($(OS), Windows_NT)
 	OS      := windows
