--- conflicted
+++ resolved
@@ -151,12 +151,8 @@
 		ModelPath: modelfile,
 		PluginID:  plugin,
 		Config: nexa_sdk.ModelConfig{
-<<<<<<< HEAD
-			NCtx: 4096,
-=======
 			NCtx:       4096,
 			NGpuLayers: ngl,
->>>>>>> 4ba5a792
 		},
 	})
 	spin.Stop()
@@ -222,12 +218,8 @@
 		MmprojPath: mmprojfile,
 		PluginID:   plugin,
 		Config: nexa_sdk.ModelConfig{
-<<<<<<< HEAD
-			NCtx: 4096,
-=======
 			NCtx:       4096,
 			NGpuLayers: ngl,
->>>>>>> 4ba5a792
 		},
 	})
 	spin.Stop()
@@ -417,17 +409,12 @@
 
 	repl(ReplConfig{
 		ParseFile: true,
-<<<<<<< HEAD
-
-		Run: func(_prompt string, _images, audios []string, on_token func(string) bool) (string, nexa_sdk.ProfileData, error) {
-=======
 
 		Run: func(_prompt string, _images, audios []string, on_token func(string) bool) (string, nexa_sdk.ProfileData, error) {
 			if len(audios) == 0 {
 				return "", nexa_sdk.ProfileData{}, errors.New("no audio file provided")
 			}
 
->>>>>>> 4ba5a792
 			asrConfig := &nexa_sdk.ASRConfig{
 				Timestamps: "segment",
 				BeamSize:   5,
@@ -449,11 +436,7 @@
 			}
 			on_token(result.Result.Transcript)
 
-<<<<<<< HEAD
-			return result.Result.Transcript, nexa_sdk.ProfileData{}, nil
-=======
 			return result.Result.Transcript, result.ProfileData, nil
->>>>>>> 4ba5a792
 		},
 	})
 }
@@ -583,8 +566,6 @@
 	fmt.Println()
 }
 
-<<<<<<< HEAD
-=======
 func inferImageGen(plugin, modeldir string) {
 	prompts := prompt
 	if len(prompts) == 0 {
@@ -652,7 +633,6 @@
 	fmt.Println(render.GetTheme().Success.Sprintf("✓ Image saved to: %s", result.OutputImagePath))
 }
 
->>>>>>> 4ba5a792
 func inferReranker(plugin, modelfile string) {
 	spin := render.NewSpinner("loading reranker model...")
 	spin.Start()
