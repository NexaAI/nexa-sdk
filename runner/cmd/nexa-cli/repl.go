--- conflicted
+++ resolved
@@ -191,7 +191,7 @@
 			}
 			fmt.Print(text.Reset.EscapeSeq())
 			fmt.Println()
-<<<<<<< HEAD
+      
 			// print metrics
 			if firstToken {
 				ttft := tokenStart.Sub(runStreamStart).Seconds()
@@ -205,15 +205,6 @@
 			} else {
 				fmt.Println(text.FgBlue.Sprintf("(no tokens generated)"))
 			}
-=======
-
-			// print duration
-			duration := time.Since(start).Seconds()
-			fmt.Println(text.FgBlue.Sprintf(
-				"Generate %d token in %f s, speed is %f token/s\n",
-				count, duration, float64(count)/duration,
-			))
->>>>>>> 96fd82b7
 
 			// check error
 			e, ok := <-errCh
