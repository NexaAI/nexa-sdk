--- conflicted
+++ resolved
@@ -128,12 +128,8 @@
 
 	var sb strings.Builder
 	var multiline MultilineState
-<<<<<<< HEAD
-	var rec *record.Recorder
-=======
 	var recordAudios []string
 
->>>>>>> 4ba5a792
 	for {
 		// print stashed content
 		if multiline == MultilineNone && len(recordAudios) > 0 {
@@ -265,43 +261,25 @@
 				}
 
 			case "/mic":
-<<<<<<< HEAD
-				if rec != nil {
-					fmt.Println(render.GetTheme().Error.Sprint("Recording is going on, press Ctrl-C to stop"))
-					continue
-				}
-
-				t := strconv.Itoa(int(time.Now().Unix()))
-				outputFile := filepath.Join(os.TempDir(), "nexa-cli", t+".wav")
-				rec, err = record.NewRecorder(outputFile)
-=======
 				fmt.Println(render.GetTheme().Info.Sprint("Recording is going on, press Ctrl-C to stop"))
 
 				t := strconv.Itoa(int(time.Now().Unix()))
 				outputFile := filepath.Join(os.TempDir(), "nexa-cli", t+".wav")
 				rec, err := record.NewRecorder(outputFile)
->>>>>>> 4ba5a792
 				if err != nil {
 					fmt.Println(render.GetTheme().Error.Sprintf("Error: %s", err))
 					fmt.Println()
 					continue
 				}
-<<<<<<< HEAD
-				if err = rec.Start(); err != nil {
-=======
 				if err = rec.Run(); err != nil {
->>>>>>> 4ba5a792
 					fmt.Println(render.GetTheme().Error.Sprintf("Failed to start recording: %s", err))
 					fmt.Println()
 					continue
 				}
 
-<<<<<<< HEAD
-=======
 				recordAudios = append(recordAudios, rec.GetOutputFile())
 				fmt.Println()
 
->>>>>>> 4ba5a792
 			default:
 				fmt.Println(render.GetTheme().Error.Sprintf("Unknown command: %s", fileds[0]))
 				fmt.Println()
