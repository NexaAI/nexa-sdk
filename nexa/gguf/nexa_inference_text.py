--- conflicted
+++ resolved
@@ -29,7 +29,6 @@
         run_streamlit: Run the Streamlit UI.
 
     Args:
-<<<<<<< HEAD
     model_path (str): Path or identifier for the model in Nexa Model Hub.
     local_path (str): Local path of the model.
     stop_words (list): List of stop words for early stopping.
@@ -41,20 +40,6 @@
     top_p (float): Top-p sampling parameter
     """
     def __init__(self, model_path, local_path, stop_words=None, **kwargs):
-=======
-        model_path (str): Path or identifier for the model in Nexa Model Hub.
-        embedding (bool): Enable embedding generation.
-        stop_words (list): List of stop words for early stopping.
-        profiling (bool): Enable timing measurements for the generation process.
-        streamlit (bool): Run the inference in Streamlit UI.
-        temperature (float): Temperature for sampling.
-        max_new_tokens (int): Maximum number of new tokens to generate.
-        top_k (int): Top-k sampling parameter.
-        top_p (float): Top-p sampling parameter
-    """
-    
-    def __init__(self, model_path, stop_words=None, **kwargs):
->>>>>>> 739a9836
         self.params = DEFAULT_TEXT_GEN_PARAMS
         self.params.update(kwargs)
         self.model = None
@@ -78,12 +63,7 @@
                     "Failed to load model or tokenizer. Exiting.", exc_info=True
                 )
                 exit(1)
-<<<<<<< HEAD
-
-    def embed(
-=======
     def create_embedding(
->>>>>>> 739a9836
         self,
         input: Union[str, List[str]],
     ):
@@ -102,20 +82,11 @@
         logging.debug(f"Loading model from {self.local_path}")
         start_time = time.time()
         with suppress_stdout_stderr():
-<<<<<<< HEAD
-            self.model = Llama(
-                model_path=self.local_path,
-                verbose=self.profiling,
-                chat_format=self.chat_format,
-                n_ctx=2048,
-                n_gpu_layers=-1 if is_gpu_available() else 0,  # Uncomment to use GPU acceleration
-            )
-=======
             try:
                 from nexa.gguf.llama.llama import Llama
                 self.model = Llama(
                     embedding=self.params.get("embedding", False),
-                    model_path=self.downloaded_path,
+                    model_path=self.local_path,
                     verbose=self.profiling,
                     chat_format=self.chat_format,
                     n_ctx=2048,
@@ -124,14 +95,13 @@
             except Exception as e:
                 logging.error(f"Failed to load model: {e}. Falling back to CPU.", exc_info=True)
                 self.model = Llama(
-                    model_path=self.downloaded_path,
+                    model_path=self.local_path,
                     verbose=self.profiling,
                     chat_format=self.chat_format,
                     n_ctx=2048,
                     n_gpu_layers=0,  # hardcode to use CPU
                 )
 
->>>>>>> 739a9836
         load_time = time.time() - start_time
         if self.profiling:
             logging.debug(f"Model loaded in {load_time:.2f} seconds")
