import argparse
import logging
import multiprocessing
import os
import sys
import time
from pathlib import Path

<<<<<<< HEAD
from nexa.gguf.sd.stable_diffusion import StableDiffusion
=======
from nexa.general import pull_model
>>>>>>> 739a9836
from nexa.constants import (
    DEFAULT_IMG_GEN_PARAMS,
    EXIT_REMINDER,
    NEXA_RUN_MODEL_MAP,
    NEXA_RUN_MODEL_PRECISION_MAP,
    DEFAULT_IMG_GEN_PARAMS_LCM,
    DEFAULT_IMG_GEN_PARAMS_TURBO,
)
from nexa.utils import SpinningCursorAnimation, nexa_prompt, suppress_stdout_stderr
from streamlit.web import cli as stcli

logging.basicConfig(
    level=logging.INFO, format="%(asctime)s - %(levelname)s - %(message)s"
)


class NexaImageInference:
    """
    A class used for loading image models and running image generation.

    Methods:
        txt2img: (Used for SDK) Run the text-to-image generation loop.
        img2img: (Used for SDK) Run the image-to-image generation loop.
        run_streamlit: Run the Streamlit UI.

    Args:
<<<<<<< HEAD
    model_path (str): Path or identifier for the model in Nexa Model Hub.
    local_path (str): Local path of the model.
    num_inference_steps (int): Number of inference steps.
    width (int): Width of the output image.
    height (int): Height of the output image.
    guidance_scale (float): Guidance scale for diffusion.
    output_path (str): Output path for the generated image.
    random_seed (int): Random seed for image generation.
    streamlit (bool): Run the inference in Streamlit UI.
=======
        model_path (str): Path or identifier for the model in Nexa Model Hub.
        num_inference_steps (int): Number of inference steps.
        width (int): Width of the output image.
        height (int): Height of the output image.
        guidance_scale (float): Guidance scale for diffusion.
        output_path (str): Output path for the generated image.
        random_seed (int): Random seed for image generation.
        streamlit (bool): Run the inference in Streamlit UI.
>>>>>>> 739a9836

    """
    

    def __init__(self, model_path, local_path, **kwargs):
        self.model_path = model_path
        self.local_path = local_path

        if self.model_path == "lcm-dreamshaper":
            self.params = DEFAULT_IMG_GEN_PARAMS_LCM
        elif self.model_path == "sdxl-turbo":
            self.params = DEFAULT_IMG_GEN_PARAMS_TURBO
        else:
            self.params = DEFAULT_IMG_GEN_PARAMS

        self.params.update(kwargs)
        if not kwargs.get("streamlit", False):
            self._load_model()
            if self.model is None:
                logging.error("Failed to load the model or pipeline.")
                exit(1)

<<<<<<< HEAD
    @SpinningCursorAnimation()
    def _load_model(self):
=======
    # @SpinningCursorAnimation()
    def _load_model(self, model_path: str):
>>>>>>> 739a9836
        with suppress_stdout_stderr():
            from nexa.gguf.sd.stable_diffusion import StableDiffusion
            self.model = StableDiffusion(
                model_path=self.local_path,
                lora_model_dir=self.params.get("lora_dir", ""),
                n_threads=self.params.get("n_threads", multiprocessing.cpu_count()),
                wtype=self.params.get(
                    "wtype", NEXA_RUN_MODEL_PRECISION_MAP.get(self.model_path, "default")
                ),  # Weight type (options: default, f32, f16, q4_0, q4_1, q5_0, q5_1, q8_0)
                control_net_path=self.params.get("control_net_path", ""),
                verbose=False,
            )

    def _save_images(self, images):
        """
        Save the generated images to the specified output path.
        """
        output_dir = os.path.dirname(self.params["output_path"])
        os.makedirs(output_dir, exist_ok=True)

        for i, image in enumerate(images):
            file_name = f"image_{i+1}_{int(time.time())}.png"
            file_path = os.path.join(output_dir, file_name)
            image.save(file_path)
            logging.info(f"\nImage {i+1} saved to: {file_path}")
    
    def txt2img(self, 
                prompt, 
                negative_prompt="",
                cfg_scale=7.5,
                width=512,
                height=512,
                sample_steps=20,
                seed=0,
                control_cond="",
                control_strength=0.9):
        """
        Used for SDK. Generate images from text.

        Args:
            prompt (str): Prompt for the image generation.
            negative_prompt (str): Negative prompt for the image generation.

        Returns:
            list: List of generated images.
        """
        images = self.model.txt_to_img(
            prompt=prompt,
            negative_prompt=negative_prompt,
            cfg_scale=cfg_scale,
            width=width,
            height=height,
            sample_steps=sample_steps,
            seed=seed,
            control_cond=control_cond,
            control_strength=control_strength,
        )
        return images

    def run_txt2img(self):
        while True:
            try:
                prompt = nexa_prompt("Enter your prompt: ")
                negative_prompt = nexa_prompt(
                    "Enter your negative prompt (press Enter to skip): "
                )
                try:
                    images = self.txt2img(
                        prompt, 
                        negative_prompt,
                        cfg_scale=self.params["guidance_scale"],
                        width=self.params["width"],
                        height=self.params["height"],
                        sample_steps=self.params["num_inference_steps"],
                        seed=self.params["random_seed"],
                        control_cond=self.params.get("control_image_path", ""),
                        control_strength=self.params.get("control_strength", 0.9),
                    )
                    self._save_images(images)
                except Exception as e:
                    logging.error(f"Error during text to image generation: {e}")
            except KeyboardInterrupt:
                print(EXIT_REMINDER)
            except Exception as e:
                logging.error(f"Error during generation: {e}", exc_info=True)

    def img2img(self, 
                image_path, 
                prompt, 
                negative_prompt="",
                cfg_scale=7.5,
                width=512,
                height=512,
                sample_steps=20,
                seed=0,
                control_cond="",
                control_strength=0.9):
        """
        Used for SDK. Generate images from an image.

        Args:
            image_path (str): Path to the input image.
            prompt (str): Prompt for the image generation.
            negative_prompt (str): Negative prompt for the image generation.

        Returns:
            list: List of generated images.
        """
        images = self.model.img_to_img(
            image=image_path,
            prompt=prompt,
            negative_prompt=negative_prompt,
            cfg_scale=cfg_scale,
            width=width,
            height=height,
            sample_steps=sample_steps,
            seed=seed,
            control_cond=control_cond,
            control_strength=control_strength,
        )
        return images

    def run_img2img(self):
        while True:
            try:
                image_path = nexa_prompt("Enter the path to your image: ")
                prompt = nexa_prompt("Enter your prompt: ")
                negative_prompt = nexa_prompt(
                    "Enter your negative prompt (press Enter to skip): "
                )
                images = self.img2img(image_path, 
                                      prompt, 
                                      negative_prompt,
                                      cfg_scale=self.params["guidance_scale"],
                                      width=self.params["width"],
                                      height=self.params["height"],
                                      sample_steps=self.params["num_inference_steps"],
                                      seed=self.params["random_seed"],
                                      control_cond=self.params.get("control_image_path", ""),
                                        control_strength=self.params.get("control_strength", 0.9),
                                    )
                
                self._save_images(images)
            except KeyboardInterrupt:
                print(EXIT_REMINDER)
            except Exception as e:
                logging.error(f"Error during generation: {e}", exc_info=True)

    def run_streamlit(self, model_path: str):
        """
        Run the Streamlit UI.
        """
        logging.info("Running Streamlit UI...")

        streamlit_script_path = (
            Path(os.path.abspath(__file__)).parent
            / "streamlit"
            / "streamlit_image_chat.py"
        )

        sys.argv = ["streamlit", "run", str(streamlit_script_path), model_path]
        sys.exit(stcli.main())


if __name__ == "__main__":
    parser = argparse.ArgumentParser(
        description="Run image generation with a specified model"
    )
    parser.add_argument(
        "model_path",
        type=str,
        help="Path or identifier for the model in Nexa Model Hub",
    )
    parser.add_argument(
        "-i2i",
        "--img2img",
        action="store_true",
        help="Whether to run image-to-image generation",
    )
    parser.add_argument(
        "-ns",
        "--num_inference_steps",
        type=int,
        default=20,
        help="Number of inference steps",
    )
    parser.add_argument(
        "-H", "--height", type=int, default=512, help="Height of the output image"
    )
    parser.add_argument(
        "-w", "--width", type=int, default=512, help="Width of the output image"
    )
    parser.add_argument(
        "-g",
        "--guidance_scale",
        type=float,
        default=7.5,
        help="Guidance scale for diffusion",
    )
    parser.add_argument(
        "-o",
        "--output",
        type=str,
        default="generated_images/image.png",
        help="Output path for the generated image",
    )
    parser.add_argument(
        "-s",
        "--random_seed",
        type=int,
        default=0,
        help="Random seed for image generation",
    )
    # parser.add_argument("--device", type=str, default='cuda' if torch.cuda.is_available() else 'cpu', help="Device to run the model on (default: cuda if available, else cpu)")
    parser.add_argument(
        "-st",
        "--streamlit",
        action="store_true",
        help="Run the inference in Streamlit UI",
    )
    args = parser.parse_args()
    kwargs = {k: v for k, v in vars(args).items() if v is not None}
    model_path = kwargs.pop("model_path")
    inference = NexaImageInference(model_path, **kwargs)
    if args.streamlit:
        inference.run_streamlit(model_path)
    else:
        if args.img2img:
            inference.run_img2img()
        else:
            inference.run_txt2img()<|MERGE_RESOLUTION|>--- conflicted
+++ resolved
@@ -5,12 +5,6 @@
 import sys
 import time
 from pathlib import Path
-
-<<<<<<< HEAD
-from nexa.gguf.sd.stable_diffusion import StableDiffusion
-=======
-from nexa.general import pull_model
->>>>>>> 739a9836
 from nexa.constants import (
     DEFAULT_IMG_GEN_PARAMS,
     EXIT_REMINDER,
@@ -37,7 +31,6 @@
         run_streamlit: Run the Streamlit UI.
 
     Args:
-<<<<<<< HEAD
     model_path (str): Path or identifier for the model in Nexa Model Hub.
     local_path (str): Local path of the model.
     num_inference_steps (int): Number of inference steps.
@@ -47,16 +40,6 @@
     output_path (str): Output path for the generated image.
     random_seed (int): Random seed for image generation.
     streamlit (bool): Run the inference in Streamlit UI.
-=======
-        model_path (str): Path or identifier for the model in Nexa Model Hub.
-        num_inference_steps (int): Number of inference steps.
-        width (int): Width of the output image.
-        height (int): Height of the output image.
-        guidance_scale (float): Guidance scale for diffusion.
-        output_path (str): Output path for the generated image.
-        random_seed (int): Random seed for image generation.
-        streamlit (bool): Run the inference in Streamlit UI.
->>>>>>> 739a9836
 
     """
     
@@ -79,13 +62,8 @@
                 logging.error("Failed to load the model or pipeline.")
                 exit(1)
 
-<<<<<<< HEAD
     @SpinningCursorAnimation()
     def _load_model(self):
-=======
-    # @SpinningCursorAnimation()
-    def _load_model(self, model_path: str):
->>>>>>> 739a9836
         with suppress_stdout_stderr():
             from nexa.gguf.sd.stable_diffusion import StableDiffusion
             self.model = StableDiffusion(
