import argparse
import logging
import multiprocessing
import os
import sys
import time
from pathlib import Path
from nexa.constants import (
    DEFAULT_IMG_GEN_PARAMS,
    EXIT_REMINDER,
    NEXA_RUN_MODEL_PRECISION_MAP,
    DEFAULT_IMG_GEN_PARAMS_LCM,
    DEFAULT_IMG_GEN_PARAMS_TURBO,
    NEXA_RUN_MODEL_MAP_FLUX,
    NEXA_RUN_T5XXL_MAP,
)
from nexa.utils import SpinningCursorAnimation, nexa_prompt
from nexa.gguf.llama._utils_transformers import suppress_stdout_stderr

from nexa.general import pull_model

logging.basicConfig(
    level=logging.INFO, format="%(asctime)s - %(levelname)s - %(message)s"
)

# image generation retry attempts
RETRY_ATTEMPTS = (
    3  # a temporary fix for the issue of segmentation fault for stable-diffusion-cpp
)

# FLUX vae and clip model paths
FLUX_VAE_PATH = "FLUX.1-schnell:ae-fp16"
FLUX_CLIP_L_PATH = "FLUX.1-schnell:clip_l-fp16"

class NexaImageInference:
    """
    A class used for loading image models and running image generation.

    Methods:
        txt2img(prompt): Generate images from text.
        img2img(image_path, prompt): Generate images from an image.
        run_txt2img: Run the text-to-image generation loop.
        run_img2img: Run the image-to-image generation loop.

    Args:
    model_path (str): Path or identifier for the model in Nexa Model Hub.
    local_path (str): Local path of the model.
    num_inference_steps (int): Number of inference steps.
    width (int): Width of the output image.
    height (int): Height of the output image.
    guidance_scale (float): Guidance scale for diffusion.
    output_path (str): Output path for the generated image.
    random_seed (int): Random seed for image generation.
    """

    def __init__(self, model_path, local_path=None, **kwargs):
        self.model_path = model_path
        self.downloaded_path = local_path

        # FLUX model components
        self.t5xxl_path = None
        self.ae_path = None
        self.clip_l_path = None
        self.t5xxl_downloaded_path = None
        self.ae_downloaded_path = None
        self.clip_l_downloaded_path = None

        # Download base model if not provided
        if self.downloaded_path is None:
            self.downloaded_path, _ = pull_model(self.model_path)
            if self.downloaded_path is None:
                logging.error(
                    f"Model ({model_path}) is not applicable. Please refer to our docs for proper usage.",
                    exc_info=True,
                )
                exit(1)

        # Check if the model is a FLUX model and download additional components
        if self.model_path in NEXA_RUN_MODEL_MAP_FLUX:
            self.t5xxl_path = NEXA_RUN_T5XXL_MAP.get(model_path)
            self.ae_path = FLUX_VAE_PATH
            self.clip_l_path = FLUX_CLIP_L_PATH
            
            if self.t5xxl_path:
                self.t5xxl_downloaded_path, _ = pull_model(self.t5xxl_path)
            if self.ae_path:
                self.ae_downloaded_path, _ = pull_model(self.ae_path)
            if self.clip_l_path:
                self.clip_l_downloaded_path, _ = pull_model(self.clip_l_path)
        if "lcm-dreamshaper" in self.model_path or "flux" in self.model_path:
            self.params = DEFAULT_IMG_GEN_PARAMS_LCM.copy() # both lcm-dreamshaper and flux use the same params
        elif "sdxl-turbo" in self.model_path:
            self.params = DEFAULT_IMG_GEN_PARAMS_TURBO.copy()
        else:
            self.params = DEFAULT_IMG_GEN_PARAMS.copy()

<<<<<<< HEAD
        self._load_model(model_path)
        if self.model is None:
            logging.error("Failed to load the model or pipeline.")
            exit(1)
=======
        self.params.update({k: v for k, v in kwargs.items() if v is not None})
        if not kwargs.get("streamlit", False):
            self._load_model(model_path)
            if self.model is None:
                logging.error("Failed to load the model or pipeline.")
                exit(1)
>>>>>>> 3790259e

    @SpinningCursorAnimation()
    def _load_model(self, model_path: str):
        with suppress_stdout_stderr():
            from nexa.gguf.sd.stable_diffusion import StableDiffusion
            if self.t5xxl_downloaded_path and self.ae_downloaded_path and self.clip_l_downloaded_path:
                self.model = StableDiffusion(
                    diffusion_model_path=self.downloaded_path,
                    clip_l_path=self.clip_l_downloaded_path,
                    t5xxl_path=self.t5xxl_downloaded_path,
                    vae_path=self.ae_downloaded_path,
                    n_threads=self.params.get("n_threads", multiprocessing.cpu_count()),
                    wtype=self.params.get(
                        "wtype", NEXA_RUN_MODEL_PRECISION_MAP.get(model_path, "default")
                    ),  # Weight type (options: default, f32, f16, q4_0, q4_1, q5_0, q5_1, q8_0)
                    verbose=False,
                )
            else:
                self.model = StableDiffusion(
                    model_path=self.downloaded_path,
                    lora_model_dir=self.params.get("lora_dir", ""),
                    n_threads=self.params.get("n_threads", multiprocessing.cpu_count()),
                    wtype=self.params.get(
                        "wtype", NEXA_RUN_MODEL_PRECISION_MAP.get(model_path, "default")
                    ),  # Weight type (options: default, f32, f16, q4_0, q4_1, q5_0, q5_1, q8_0)
                    control_net_path=self.params.get("control_net_path", ""),
                    verbose=False,
                )

    def _save_images(self, images):
        """
        Save the generated images to the specified output path.
        """
        output_dir = os.path.dirname(self.params["output_path"])
        os.makedirs(output_dir, exist_ok=True)

        for i, image in enumerate(images):
            file_name = f"image_{i+1}_{int(time.time())}.png"
            file_path = os.path.join(output_dir, file_name)
            image.save(file_path)
            print(f"\nImage {i+1} saved to: {os.path.abspath(file_path)}")

    def _retry(self, func, *args, **kwargs):
        for attempt in range(RETRY_ATTEMPTS):
            try:
                return func(*args, **kwargs)
            except Exception as e:
                logging.error(f"Attempt {attempt + 1} failed with error: {e}")
                time.sleep(1)
        print("All retry attempts failed becase of Out of Memory error, Try to use smaller models...")
        return None

    def txt2img(
        self,
        prompt,
        negative_prompt="",
        cfg_scale=7.5,
        width=512,
        height=512,
        sample_steps=20,
        seed=0,
        control_cond="",
        control_strength=0.9,
    ):
        """
        Used for SDK. Generate images from text.

        Args:
            prompt (str): Prompt for the image generation.
            negative_prompt (str): Negative prompt for the image generation.

        Returns:
            list: List of generated images.
        """
        images = self._retry(
            self.model.txt_to_img,
            prompt=prompt,
            negative_prompt=negative_prompt,
            cfg_scale=cfg_scale,
            width=width,
            height=height,
            sample_steps=sample_steps,
            seed=seed,
            control_cond=control_cond,
            control_strength=control_strength,
        )
        return images

    def run_txt2img(self):
        while True:
            try:
                prompt = nexa_prompt("Enter your prompt: ")
                negative_prompt = nexa_prompt(
                    "Enter your negative prompt (press Enter to skip): "
                )
                try:
                    images = self.txt2img(
                        prompt,
                        negative_prompt,
                        cfg_scale=self.params["guidance_scale"],
                        width=self.params["width"],
                        height=self.params["height"],
                        sample_steps=self.params["num_inference_steps"],
                        seed=self.params["random_seed"],
                        control_cond=self.params.get("control_image_path", ""),
                        control_strength=self.params.get("control_strength", 0.9),
                    )
                    if images:
                        self._save_images(images)
                except Exception as e:
                    logging.error(f"Error during text to image generation: {e}")
            except KeyboardInterrupt:
                print(EXIT_REMINDER)
            except Exception as e:
                logging.error(f"Error during generation: {e}", exc_info=True)

    def img2img(
        self,
        image_path,
        prompt,
        negative_prompt="",
        cfg_scale=7.5,
        width=512,
        height=512,
        sample_steps=20,
        seed=0,
        control_cond="",
        control_strength=0.9,
    ):
        """
        Used for SDK. Generate images from an image.

        Args:
            image_path (str): Path to the input image.
            prompt (str): Prompt for the image generation.
            negative_prompt (str): Negative prompt for the image generation.

        Returns:
            list: List of generated images.
        """
        images = self._retry(
            self.model.img_to_img,
            image=image_path,
            prompt=prompt,
            negative_prompt=negative_prompt,
            cfg_scale=cfg_scale,
            width=width,
            height=height,
            sample_steps=sample_steps,
            seed=seed,
            control_cond=control_cond,
            control_strength=control_strength,
        )
        return images

    def run_img2img(self):
        while True:
            try:
                image_path = nexa_prompt("Enter the path to your image: ")
                prompt = nexa_prompt("Enter your prompt: ")
                negative_prompt = nexa_prompt(
                    "Enter your negative prompt (press Enter to skip): "
                )
                images = self.img2img(
                    image_path,
                    prompt,
                    negative_prompt,
                    cfg_scale=self.params["guidance_scale"],
                    width=self.params["width"],
                    height=self.params["height"],
                    sample_steps=self.params["num_inference_steps"],
                    seed=self.params["random_seed"],
                    control_cond=self.params.get("control_image_path", ""),
                    control_strength=self.params.get("control_strength", 0.9),
                )

                if images:
                    self._save_images(images)
            except KeyboardInterrupt:
                print(EXIT_REMINDER)
            except Exception as e:
                logging.error(f"Error during generation: {e}", exc_info=True)

if __name__ == "__main__":
    parser = argparse.ArgumentParser(
        description="Run image generation with a specified model"
    )
    parser.add_argument(
        "model_path",
        type=str,
        help="Path or identifier for the model in Nexa Model Hub",
    )
    parser.add_argument(
        "-i2i",
        "--img2img",
        action="store_true",
        help="Whether to run image-to-image generation",
    )
    parser.add_argument(
        "-ns",
        "--num_inference_steps",
        type=int,
        default=20,
        help="Number of inference steps",
    )
    parser.add_argument(
        "-H", "--height", type=int, default=512, help="Height of the output image"
    )
    parser.add_argument(
        "-w", "--width", type=int, default=512, help="Width of the output image"
    )
    parser.add_argument(
        "-g",
        "--guidance_scale",
        type=float,
        default=7.5,
        help="Guidance scale for diffusion",
    )
    parser.add_argument(
        "-o",
        "--output",
        type=str,
        default="generated_images/image.png",
        help="Output path for the generated image",
    )
    parser.add_argument(
        "-s",
        "--random_seed",
        type=int,
        default=0,
        help="Random seed for image generation",
    )
    args = parser.parse_args()
    kwargs = {k: v for k, v in vars(args).items() if v is not None}
    model_path = kwargs.pop("model_path")
    inference = NexaImageInference(model_path, **kwargs)
    if args.img2img:
        inference.run_img2img()
    else:
        inference.run_txt2img()<|MERGE_RESOLUTION|>--- conflicted
+++ resolved
@@ -32,6 +32,7 @@
 FLUX_VAE_PATH = "FLUX.1-schnell:ae-fp16"
 FLUX_CLIP_L_PATH = "FLUX.1-schnell:clip_l-fp16"
 
+
 class NexaImageInference:
     """
     A class used for loading image models and running image generation.
@@ -80,7 +81,7 @@
             self.t5xxl_path = NEXA_RUN_T5XXL_MAP.get(model_path)
             self.ae_path = FLUX_VAE_PATH
             self.clip_l_path = FLUX_CLIP_L_PATH
-            
+
             if self.t5xxl_path:
                 self.t5xxl_downloaded_path, _ = pull_model(self.t5xxl_path)
             if self.ae_path:
@@ -88,31 +89,30 @@
             if self.clip_l_path:
                 self.clip_l_downloaded_path, _ = pull_model(self.clip_l_path)
         if "lcm-dreamshaper" in self.model_path or "flux" in self.model_path:
-            self.params = DEFAULT_IMG_GEN_PARAMS_LCM.copy() # both lcm-dreamshaper and flux use the same params
+            self.params = (
+                DEFAULT_IMG_GEN_PARAMS_LCM.copy()
+            )  # both lcm-dreamshaper and flux use the same params
         elif "sdxl-turbo" in self.model_path:
             self.params = DEFAULT_IMG_GEN_PARAMS_TURBO.copy()
         else:
             self.params = DEFAULT_IMG_GEN_PARAMS.copy()
 
-<<<<<<< HEAD
+        self.params.update({k: v for k, v in kwargs.items() if v is not None})
         self._load_model(model_path)
         if self.model is None:
             logging.error("Failed to load the model or pipeline.")
             exit(1)
-=======
-        self.params.update({k: v for k, v in kwargs.items() if v is not None})
-        if not kwargs.get("streamlit", False):
-            self._load_model(model_path)
-            if self.model is None:
-                logging.error("Failed to load the model or pipeline.")
-                exit(1)
->>>>>>> 3790259e
 
     @SpinningCursorAnimation()
     def _load_model(self, model_path: str):
         with suppress_stdout_stderr():
             from nexa.gguf.sd.stable_diffusion import StableDiffusion
-            if self.t5xxl_downloaded_path and self.ae_downloaded_path and self.clip_l_downloaded_path:
+
+            if (
+                self.t5xxl_downloaded_path
+                and self.ae_downloaded_path
+                and self.clip_l_downloaded_path
+            ):
                 self.model = StableDiffusion(
                     diffusion_model_path=self.downloaded_path,
                     clip_l_path=self.clip_l_downloaded_path,
@@ -156,7 +156,9 @@
             except Exception as e:
                 logging.error(f"Attempt {attempt + 1} failed with error: {e}")
                 time.sleep(1)
-        print("All retry attempts failed becase of Out of Memory error, Try to use smaller models...")
+        print(
+            "All retry attempts failed becase of Out of Memory error, Try to use smaller models..."
+        )
         return None
 
     def txt2img(
@@ -290,6 +292,7 @@
             except Exception as e:
                 logging.error(f"Error during generation: {e}", exc_info=True)
 
+
 if __name__ == "__main__":
     parser = argparse.ArgumentParser(
         description="Run image generation with a specified model"
