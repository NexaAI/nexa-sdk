import json
import logging
import os
from pathlib import Path
import queue
import shutil
import socket
import threading
import time
import uuid
from typing import List, Optional, Dict, Any, Union, Literal
import base64
import multiprocessing
from PIL import Image
import tempfile
import concurrent
import tqdm
import uvicorn
from fastapi import FastAPI, HTTPException, Request, File, UploadFile, Query
from fastapi.middleware.cors import CORSMiddleware
from fastapi.responses import HTMLResponse, JSONResponse, StreamingResponse
from pydantic import BaseModel, HttpUrl, AnyUrl, Field
import requests
from io import BytesIO
from PIL import Image
import base64
from urllib.parse import urlparse
import asyncio
from fastapi.responses import StreamingResponse

from nexa.constants import (
    NEXA_MODELS_HUB_OFFICIAL_DIR,
    NEXA_OFFICIAL_MODELS_TYPE,
    NEXA_RUN_CHAT_TEMPLATE_MAP,
    NEXA_RUN_MODEL_MAP_TEXT,
    NEXA_RUN_MODEL_MAP_VLM,
    NEXA_RUN_MODEL_MAP_VOICE,
    NEXA_RUN_PROJECTOR_MAP,
    NEXA_RUN_OMNI_VLM_MAP,
    NEXA_RUN_OMNI_VLM_PROJECTOR_MAP,
    NEXA_RUN_MODEL_MAP_AUDIO_LM,
    NEXA_RUN_AUDIO_LM_PROJECTOR_MAP,
    NEXA_RUN_COMPLETION_TEMPLATE_MAP,
    NEXA_RUN_MODEL_PRECISION_MAP,
    NEXA_RUN_MODEL_MAP_FUNCTION_CALLING,
    NEXA_MODEL_LIST_PATH,
    NEXA_MODEL_LIST_PATH,
    NEXA_OFFICIAL_BUCKET,
)
from nexa.gguf.converter.constants import NEXA_MODELS_HUB_DIR
from nexa.gguf.lib_utils import is_gpu_available
from nexa.gguf.llama.llama_chat_format import (
    Llava15ChatHandler,
    Llava16ChatHandler,
    NanoLlavaChatHandler,
)
from nexa.gguf.llama._utils_transformers import suppress_stdout_stderr
from nexa.general import add_model_to_list, default_use_processes, download_file_with_progress, get_model_info, is_model_exists, pull_model
from nexa.gguf.llama.llama import Llama
from nexa.gguf.nexa_inference_vlm_omni import NexaOmniVlmInference
from nexa.gguf.nexa_inference_audio_lm import NexaAudioLMInference
from nexa.gguf.nexa_inference_vlm import NexaVLMInference
from nexa.gguf.sd.stable_diffusion import StableDiffusion
from faster_whisper import WhisperModel
import numpy as np
import argparse
import soundfile as sf
import librosa
import io

logging.basicConfig(level=logging.INFO)

# HACK: This is moved from nexa.constants to avoid circular imports
NEXA_PROJECTOR_HANDLER_MAP: dict[str, Llava15ChatHandler] = {
    "nanollava": NanoLlavaChatHandler,
    "nanoLLaVA:fp16": NanoLlavaChatHandler,
    "llava-phi3": Llava15ChatHandler,
    "llava-phi-3-mini:q4_0": Llava15ChatHandler,
    "llava-phi-3-mini:fp16": Llava15ChatHandler,
    "llava-llama3": Llava15ChatHandler,
    "llava-llama-3-8b-v1.1:q4_0": Llava15ChatHandler,
    "llava-llama-3-8b-v1.1:fp16": Llava15ChatHandler,
    "llava1.6-mistral": Llava16ChatHandler,
    "llava-v1.6-mistral-7b:q4_0": Llava16ChatHandler,
    "llava-v1.6-mistral-7b:fp16": Llava16ChatHandler,
    "llava1.6-vicuna": Llava16ChatHandler,
    "llava-v1.6-vicuna-7b:q4_0": Llava16ChatHandler,
    "llava-v1.6-vicuna-7b:fp16": Llava16ChatHandler,
}

app = FastAPI()
app.add_middleware(
    CORSMiddleware,
    allow_origins=["*"],  # Allows all origins
    allow_credentials=True,
    allow_methods=["*"],  # Allows all methods
    allow_headers=["*"],  # Allows all headers
)

model = None
whisper_model = None
chat_format = None
completion_template = None
hostname = socket.gethostname()
chat_completion_system_prompt = [{"role": "system", "content": "You are a helpful assistant"}]
function_call_system_prompt = [{"role": "system", "content": "A chat between a curious user and an artificial intelligence assistant. The assistant gives helpful, detailed, and polite answers to the user's questions. The assistant calls functions with appropriate input when necessary"}]
model_path = None
whisper_model_path = "faster-whisper-tiny"  # by default, use tiny whisper model
n_ctx = None
is_local_path = False
model_type = None
is_huggingface = False
is_modelscope = False
projector_path = None
SAMPLING_RATE = 16000
# Request Classes
class GenerationRequest(BaseModel):
    prompt: str = "Tell me a story"
    temperature: float = 0.8
    max_new_tokens: int = 128
    top_k: int = 40
    top_p: float = 0.95
    stop_words: Optional[List[str]] = []
    logprobs: Optional[int] = None
    stream: Optional[bool] = False

class TextContent(BaseModel):
    type: Literal["text"] = "text"
    text: str

class ImageUrlContent(BaseModel):
    type: Literal["image_url"] = "image_url"
    image_url: Dict[str, Union[HttpUrl, str, None]] = Field(
        default={"url": None, "path": None},
        description="Either url or path must be provided"
    )

ContentItem = Union[str, TextContent, ImageUrlContent]

class Message(BaseModel):
    role: str
    content: Union[str, List[ContentItem]]

class ImageResponse(BaseModel):
    base64: str
    url: str

class ChatCompletionRequest(BaseModel):
    messages: List[Message] = [
        {"role": "user", "content": "Tell me a story"}]
    max_tokens: Optional[int] = 128
    temperature: Optional[float] = 0.2
    stream: Optional[bool] = False
    stop_words: Optional[List[str]] = []
    logprobs: Optional[bool] = False
    top_logprobs: Optional[int] = 4
    top_k: Optional[int] = 40
    top_p: Optional[float] = 0.95

class VLMChatCompletionRequest(BaseModel):
    messages: List[Message] = [
        {"role": "user", "content": [
                {"type": "text", "text": "What’s in this image?"},
                {"type": "image_url", "image_url": {
                    "url": "https://upload.wikimedia.org/wikipedia/commons/thumb/d/dd/Gfp-wisconsin-madison-the-nature-boardwalk.jpg/2560px-Gfp-wisconsin-madison-the-nature-boardwalk.jpg"
                }}
            ]
        }
    ]
    max_tokens: Optional[int] = 128
    temperature: Optional[float] = 0.2
    stream: Optional[bool] = False
    stop_words: Optional[List[str]] = []
    top_k: Optional[int] = 40
    top_p: Optional[float] = 0.95

class FunctionDefinitionRequestClass(BaseModel):
    type: str = "function"
    function: Dict[str, Any]

    class Config:
        extra = "allow"

class FunctionCallRequest(BaseModel):
    messages: List[Message] = [
        Message(role="user", content="Extract Jason is 25 years old")]
    tools: List[FunctionDefinitionRequestClass] = [
        FunctionDefinitionRequestClass(
            type="function",
            function={
                "name": "UserDetail",
                "parameters": {
                    "type": "object",
                    "properties": {
                        "name": {
                            "type": "string",
                            "description": "The user's name"
                        },
                        "age": {
                            "type": "integer",
                            "description": "The user's age"
                        }
                    },
                    "required": ["name", "age"]
                }
            }
        )
    ]
    tool_choice: Optional[str] = "auto"

class ImageGenerationRequest(BaseModel):
    prompt: str = "A girl, standing in a field of flowers, vivid"
    image_path: Optional[str] = ""
    cfg_scale: float = 7.0
    width: int = 256
    height: int = 256
    sample_steps: int = 20
    seed: int = 0
    negative_prompt: Optional[str] = ""

# New request class for embeddings
class EmbeddingRequest(BaseModel):
    input: Union[str, List[str]] = Field(..., description="The input text to get embeddings for. Can be a string or an array of strings.")
    normalize: Optional[bool] = False
    truncate: Optional[bool] = True

class LoadModelRequest(BaseModel):
    model_path: str = "llama3.2"
    model_type: Optional[str] = None
    is_local_path: Optional[bool] = False
    is_huggingface: Optional[bool] = False
    is_modelscope: Optional[bool] = False
    local_projector_path: Optional[str] = None

    model_config = {
        "protected_namespaces": ()
    }
class LoadWhisperModelRequest(BaseModel):
    whisper_model_path: str = "faster-whisper-tiny"

class DownloadModelRequest(BaseModel):
    model_path: str = "llama3.2"

    model_config = {
        "protected_namespaces": ()
    }

class ActionRequest(BaseModel):
    prompt: str = ""

class StreamASRProcessor:
    def __init__(self, asr, task, language):
        self.asr = asr
        self.task = task
        self.language = None if language == "auto" else language
        self.audio_buffer = np.array([], dtype=np.float32)
        self.commited = []
        self.buffer_time_offset = 0.0

    def insert_audio_chunk(self, audio):
        self.audio_buffer = np.append(self.audio_buffer, audio)

    def process_iter(self):
        if len(self.audio_buffer) == 0:
            return (None, None, "")
        res = self.transcribe(self.audio_buffer)
        tsw = self.ts_words(res)
        if len(tsw) == 0:
            return (None, None, "")

        self.commited = tsw
        text = " ".join([w[2] for w in self.commited])
        beg = self.commited[0][0] + self.buffer_time_offset
        end = self.commited[-1][1] + self.buffer_time_offset
        return (beg, end, text)

    def finish(self):
        if len(self.commited) == 0:
            return (None, None, "")
        text = " ".join([w[2] for w in self.commited])
        beg = self.commited[0][0] + self.buffer_time_offset
        end = self.commited[-1][1] + self.buffer_time_offset
        return (beg, end, text)

    def transcribe(self, audio, prompt=""):
        segments, info = self.asr.transcribe(
            audio, 
            language=self.language,
            task=self.task,
            beam_size=5, 
            word_timestamps=True, 
            condition_on_previous_text=True, 
            initial_prompt=prompt
        )
        return list(segments)

    def ts_words(self, segments):
        words = []
        for seg in segments:
            if seg.no_speech_prob > 0.9:
                continue
            for w in seg.words:
                words.append((w.start, w.end, w.word))
        return words

class MetricsResult:
    def __init__(self, ttft: float, decoding_speed:float):
        self.ttft = ttft
        self.decoding_speed = decoding_speed

    def to_dict(self):
        return {
            'ttft': round(self.ttft, 2),
            'decoding_speed': round(self.decoding_speed, 2)
        }
    
    def to_json(self):
        return json.dumps(self.to_dict())

# helper functions
async def load_model():
    global model, chat_format, completion_template, model_path, n_ctx, is_local_path, model_type, is_huggingface, is_modelscope, projector_path
    if is_local_path:
        if model_type == "Multimodal":
            if not projector_path:
                raise ValueError("Projector path must be provided when using local path for Multimodal models")
            downloaded_path = model_path
            projector_downloaded_path = projector_path
        else:
            downloaded_path = model_path
    elif is_huggingface or is_modelscope:
        # TODO: currently Multimodal models and Audio models are not supported for Hugging Face
        if model_type == "Multimodal" or model_type == "Audio":
            raise ValueError("Multimodal and Audio models are not supported for Hugging Face")
        downloaded_path, _ = pull_model(model_path, hf=is_huggingface, ms=is_modelscope)
    else:
        if model_path in NEXA_RUN_MODEL_MAP_VLM or model_path in NEXA_RUN_OMNI_VLM_MAP or model_path in NEXA_RUN_MODEL_MAP_AUDIO_LM:
            if model_path in NEXA_RUN_OMNI_VLM_MAP:
                downloaded_path, model_type = pull_model(NEXA_RUN_OMNI_VLM_MAP[model_path])
                projector_downloaded_path, _ = pull_model(NEXA_RUN_OMNI_VLM_PROJECTOR_MAP[model_path])
            elif model_path in NEXA_RUN_MODEL_MAP_VLM:
                downloaded_path, model_type = pull_model(NEXA_RUN_MODEL_MAP_VLM[model_path])
                projector_downloaded_path, _ = pull_model(NEXA_RUN_PROJECTOR_MAP[model_path])
            elif model_path in NEXA_RUN_MODEL_MAP_AUDIO_LM:
                downloaded_path, model_type = pull_model(NEXA_RUN_MODEL_MAP_AUDIO_LM[model_path])
                projector_downloaded_path, _ = pull_model(NEXA_RUN_AUDIO_LM_PROJECTOR_MAP[model_path])
        else:
            downloaded_path, model_type = pull_model(model_path)
            
    print(f"model_type: {model_type}")
    
    if model_type == "NLP" or model_type == "Text Embedding":
        if model_path in NEXA_RUN_MODEL_MAP_FUNCTION_CALLING:
            chat_format = "chatml-function-calling"
            with suppress_stdout_stderr():
                try:
                    model = Llama(
                        model_path=downloaded_path,
                        verbose=False,
                        chat_format=chat_format,
                        n_gpu_layers=-1 if is_gpu_available() else 0,
                        logits_all=True,
                        n_ctx=n_ctx,
                        embedding=False
                    )
                except Exception as e:
                    logging.error(
                        f"Failed to load model: {e}. Falling back to CPU.", exc_info=True
                    )
                    model = Llama(
                        model_path=downloaded_path,
                        verbose=False,
                        chat_format=chat_format,
                        n_gpu_layers=0,  # hardcode to use CPU,
                        logits_all=True,
                        n_ctx=n_ctx,
                        embedding=False
                    )

                logging.info(f"model loaded as {model}")
        else:
            model_name = model_path.split(":")[0].lower()
            chat_format = NEXA_RUN_CHAT_TEMPLATE_MAP.get(model_name, None)
            completion_template = NEXA_RUN_COMPLETION_TEMPLATE_MAP.get(model_name, None)
            with suppress_stdout_stderr():
                try:
                    model = Llama(
                        model_path=downloaded_path,
                        verbose=False,
                        chat_format=chat_format,
                        n_gpu_layers=-1 if is_gpu_available() else 0,
                        logits_all=True,
                        n_ctx=n_ctx,
                        embedding=model_type == "Text Embedding"
                    )
                except Exception as e:
                    logging.error(
                        f"Failed to load model: {e}. Falling back to CPU.", exc_info=True
                    )
                    model = Llama(
                        model_path=downloaded_path,
                        verbose=False,
                        chat_format=chat_format,
                        n_gpu_layers=0,  # hardcode to use CPU
                        logits_all=True,
                        n_ctx=n_ctx,
                        embedding=model_type == "Text Embedding"
                    )
                logging.info(f"model loaded as {model}")
                chat_format = model.metadata.get("tokenizer.chat_template", None)
            
            if (
                completion_template is None
                and (
                    chat_format := model.metadata.get("tokenizer.chat_template", None)
                )
                is not None
            ):
                chat_format = chat_format
                logging.debug("Chat format detected")
    elif model_type == "Computer Vision":
        with suppress_stdout_stderr():
            model = StableDiffusion(
                model_path=downloaded_path,
                wtype=NEXA_RUN_MODEL_PRECISION_MAP.get(
                    model_path, "f32"
                ),  # Weight type (options: default, f32, f16, q4_0, q4_1, q5_0, q5_1, q8_0)
                n_threads=multiprocessing.cpu_count(),
            )
        logging.info(f"model loaded as {model}")
    elif model_type == "Multimodal":
        with suppress_stdout_stderr():
            if 'omni' in model_path.lower():
                try:
                    model = NexaOmniVlmInference(
                        model_path=model_path,
                        device="gpu" if is_gpu_available() else "cpu"
                    )
                except Exception as e:
                    logging.error(
                        f"Failed to load OmniVLM model: {e}. Falling back to CPU.",
                        exc_info=True,
                    )
                    model = NexaOmniVlmInference(
                        model_path=model_path,
                        device="cpu"
                    )
            else:
                try:
                    model = NexaVLMInference(
                        model_path=model_path,
                        device="gpu" if is_gpu_available() else "cpu"
                    )
                except Exception as e:
                    logging.error(
                        f"Failed to load Vlm model: {e}. Falling back to CPU.",
                        exc_info=True,
                    )
                    model = NexaVLMInference(
                        model_path=model_path,
                        device="cpu"
                    )
        logging.info(f"Model loaded as {model}")
    elif model_type == "AudioLM":
        with suppress_stdout_stderr():
            try: 
                model = NexaAudioLMInference(
                    model_path=model_path,
                    device="gpu" if is_gpu_available() else "cpu"
                )
            except Exception as e:
                logging.error(
                    f"Failed to load model: {e}. Falling back to CPU.",
                    exc_info=True,
                )
                model = NexaAudioLMInference(
                    model_path=model_path,
                    device="cpu"
                )
        logging.info(f"model loaded as {model}")
    else:
        raise ValueError(f"Model {model_path} not found in Model Hub. If you are using local path, be sure to add --local_path and --model_type flags.")

async def load_whisper_model(custom_whisper_model_path=None):
    global whisper_model, whisper_model_path
    try:
        if custom_whisper_model_path:
            whisper_model_path = custom_whisper_model_path
        downloaded_path, _ = pull_model(whisper_model_path)
        with suppress_stdout_stderr():
            whisper_model = WhisperModel(
                downloaded_path,
                device="cpu", # only support cpu for now because cuDNN needs to be installed on user's machine
                compute_type="default"
            )
        logging.info(f"whisper model loaded as {whisper_model}")
    except Exception as e:
        logging.error(f"Error loading Whisper model: {e}")
        raise ValueError(f"Failed to load Whisper model: {str(e)}")

def nexa_run_text_generation(
    prompt, temperature, stop_words, max_new_tokens, top_k, top_p, logprobs=None, stream=False, is_chat_completion=True
) -> Dict[str, Any]:
    global model, chat_format, completion_template
    if model is None:
        raise ValueError("Model is not loaded. Please check the model path and try again.")
    
    generated_text = ""
    logprobs_or_none = None

    if is_chat_completion:
        if is_local_path or is_huggingface or is_modelscope: # do not add system prompt if local path or huggingface or modelscope
            messages = [{"role": "user", "content": prompt}]
        else:
            messages = chat_completion_system_prompt + [{"role": "user", "content": prompt}]

        params = {
            'messages': messages,
            'temperature': temperature,
            'max_tokens': max_new_tokens,
            'top_k': top_k,
            'top_p': top_p,
            'stream': True,
            'stop': stop_words,
            'logprobs': logprobs
        }

        streamer = model.create_chat_completion(**params)
    else:
        if completion_template:
            formatted_prompt = completion_template.format(input=prompt)
        else:
            formatted_prompt = prompt

        params = {
            'prompt': formatted_prompt,
            'temperature': temperature,
            'max_tokens': max_new_tokens,
            'top_k': top_k,
            'top_p': top_p,
            'stream': True,
            'stop': stop_words,
            'logprobs': logprobs,
        }

        streamer = model.create_completion(**params)

    if stream:
        def stream_with_logprobs():
            for chunk in streamer:
                if is_chat_completion:
                    delta = chunk["choices"][0]["delta"]
                    content = delta.get("content", "")
                else:
                    delta = chunk["choices"][0]["text"]
                    content = delta

                chunk_logprobs = None
                if logprobs and "logprobs" in chunk["choices"][0]:
                    chunk_logprobs = chunk["choices"][0]["logprobs"]

                yield {
                    "content": content,
                    "logprobs": chunk_logprobs
                }

        return stream_with_logprobs()
    else:
        for chunk in streamer:
            if is_chat_completion:
                delta = chunk["choices"][0]["delta"]
                if "content" in delta:
                    generated_text += delta["content"]
            else:
                delta = chunk["choices"][0]["text"]
                generated_text += delta

            if logprobs and "logprobs" in chunk["choices"][0]:
                if logprobs_or_none is None:
                    logprobs_or_none = chunk["choices"][0]["logprobs"]
                else:
                    for key in logprobs_or_none:  # tokens, token_logprobs, top_logprobs, text_offset
                        if key in chunk["choices"][0]["logprobs"]:
                            logprobs_or_none[key].extend(chunk["choices"][0]["logprobs"][key])  # accumulate data from each chunk

    result = {
        "result": generated_text,
        "logprobs": logprobs_or_none
    }
    return result

async def nexa_run_image_generation(
    prompt,
    image_path,
    cfg_scale,
    width,
    height,
    sample_steps,
    seed,
    negative_prompt = "",
):
    global model
    if model is None:
        raise ValueError("Model is not loaded. Please check the model path and try again.")

    if image_path and image_path.strip():
        image_path = image_path.strip()
        if not os.path.exists(image_path):
            raise ValueError(f"Image file not found: {image_path}")
        image = Image.open(image_path)
        generated_image = model.img_to_img(
            image=image,
            prompt=prompt,
            negative_prompt=negative_prompt,
            cfg_scale=cfg_scale,
            width=width,
            height=height,
            sample_steps=sample_steps,
            seed=seed,
        )
    else:
        generated_image = model.txt_to_img(
            prompt=prompt,
            negative_prompt=negative_prompt,
            cfg_scale=cfg_scale,
            width=width,
            height=height,
            sample_steps=sample_steps,
            seed=seed,
        )
    return generated_image


def base64_encode_image(image_path):
    with open(image_path, "rb") as image_file:
        return base64.b64encode(image_file.read()).decode("utf-8")
    
def is_base64(s: str) -> bool:
    """Check if a string is base64 encoded."""
    try:
        return base64.b64encode(base64.b64decode(s)).decode() == s
    except Exception:
        return False

def is_url(s: Union[str, AnyUrl]) -> bool:
    """Check if a string or AnyUrl object is a valid URL."""
    if isinstance(s, AnyUrl):
        return True
    try:
        result = urlparse(s)
        return all([result.scheme, result.netloc])
    except ValueError:
        return False

def process_image_input(image_data: Dict[str, Union[HttpUrl, str, None]]) -> str:
    """Process image input from either URL or file path, returning a data URI."""
    url = image_data.get("url")
    path = image_data.get("path")
    if url:
        if isinstance(url, str) and (url.startswith('data:image') or is_base64(url)):
            return url if url.startswith('data:image') else f"data:image/png;base64,{url}"
        return image_url_to_base64(str(url))
    elif path:
        if not os.path.exists(path):
            raise ValueError(f"Image file not found: {path}")
        return image_path_to_base64(path)
    else:
        raise ValueError("Either 'url' or 'path' must be provided in image_url")

def image_url_to_base64(image_url: str) -> str:
    response = requests.get(image_url)
    img = Image.open(BytesIO(response.content))
    buffered = BytesIO()
    img.save(buffered, format="PNG")
    return f"data:image/png;base64,{base64.b64encode(buffered.getvalue()).decode()}"

def image_path_to_base64(file_path):
    if file_path and os.path.exists(file_path):
        with open(file_path, "rb") as img_file:
            base64_data = base64.b64encode(img_file.read()).decode("utf-8")
            return f"data:image/png;base64,{base64_data}"
    return None

def load_audio_from_bytes(audio_bytes: bytes):
    buffer = io.BytesIO(audio_bytes)
    a, sr = sf.read(buffer, dtype='float32')
    if sr != SAMPLING_RATE:
        a = librosa.resample(a, orig_sr=sr, target_sr=SAMPLING_RATE)
    return a

def run_nexa_ai_service(model_path_arg=None, is_local_path_arg=False, model_type_arg=None, huggingface=False, modelscope=False, projector_local_path_arg=None, **kwargs):
    global model_path, n_ctx, is_local_path, model_type, is_huggingface, is_modelscope, projector_path
    is_local_path = is_local_path_arg
    is_huggingface = huggingface
    is_modelscope = modelscope
    projector_path = projector_local_path_arg
    if is_local_path_arg or huggingface or modelscope:
        if not model_path_arg:
            raise ValueError("model_path must be provided when using --local_path or --huggingface or --modelscope")
        if is_local_path_arg and not model_type_arg:
            raise ValueError("--model_type must be provided when using --local_path")
        model_path = os.path.abspath(model_path_arg) if is_local_path_arg else model_path_arg
        model_type = model_type_arg
    else:
        model_path = model_path_arg
        model_type = None
    n_ctx = kwargs.get("nctx", 2048)
    host = kwargs.get("host", "localhost")
    port = kwargs.get("port", 8000)
    reload = kwargs.get("reload", False)

    uvicorn.run(app, host=host, port=port, reload=reload)

# Endpoints
@app.on_event("startup")
async def startup_event():
    global model_path
    if model_path:
        await load_model()
    else:
        logging.info("No model path provided. Server started without loading a model.")


@app.get("/", response_class=HTMLResponse, tags=["Root"])
async def read_root(request: Request):
    return HTMLResponse(
        content=f"<h1>Welcome to Nexa AI</h1><p>Hostname: {hostname}</p>"
    )


def _resp_async_generator(streamer, start_time):
    _id = str(uuid.uuid4())
    ttft = 0
    decoding_times = 0
    for token in streamer:
        ttft = time.perf_counter() - start_time if ttft==0 else ttft
        decoding_times += 1
        chunk = {
            "id": _id,
            "object": "chat.completion.chunk",
            "created": time.time(),
            "choices": [{"delta": {"content": token}}],
        }
        yield f"data: {json.dumps(chunk)}\n\n"

    yield f"metrics: {MetricsResult(ttft=ttft, decoding_speed=decoding_times / (time.perf_counter() - start_time)).to_json()}\n\n"
    yield "data: [DONE]\n\n"

# Global variable for download progress tracking
download_progress = {}

def pull_model_with_progress(model_path, progress_key, **kwargs):
    """
    Wrapper for pull_model to track download progress using download_file_with_progress.
    """
    try:
        # Initialize progress tracking
        download_progress[progress_key] = 0

        # Extract local download path
        local_download_path = kwargs.get('local_download_path')
        base_download_dir = Path(local_download_path) if local_download_path else NEXA_MODELS_HUB_OFFICIAL_DIR
        model_name, model_version = model_path.split(":")
        file_extension = ".zip" if kwargs.get("model_type") in ["onnx", "bin"] else ".gguf"
        filename = f"{model_version}{file_extension}"
        file_path = base_download_dir / model_name / filename

        # Progress tracker
        def monitor_progress(file_path, total_size):
            """
            Monitor file size growth to estimate progress.
            """
            while not os.path.exists(file_path):
                time.sleep(0.5)

            while True:
                try:
                    current_size = os.path.getsize(file_path)
                    progress = min(int((current_size / total_size) * 100), 99)
                    download_progress[progress_key] = progress

                    # Break the loop if the file size stops growing
                    if current_size >= total_size:
                        break
                    time.sleep(0.5)  # Adjust frequency of checking
                except FileNotFoundError:
                    # Handle cases where the file gets deleted during download
                    break
                
        def progress_callback(downloaded_chunks, total_chunks):
            """
            Callback to update progress based on downloaded chunks.
            """
            if total_chunks > 0:
                progress = int((downloaded_chunks / total_chunks) * 100)
                download_progress[progress_key] = progress

        # Call pull_model to start the download
        url = f"{NEXA_OFFICIAL_BUCKET}/{model_name}/{filename}"
        response = requests.head(url)
        total_size = int(response.headers.get("Content-Length", 0))

        # Start monitoring progress in a background thread
        from threading import Thread
        progress_thread = Thread(target=monitor_progress, args=(file_path, total_size))
        progress_thread.start()

        # Call download_file_with_progress with progress callback
        result = pull_model(
            model_path= model_path,
            hf=kwargs.get("hf", False),
            ms=kwargs.get("ms", False),
            progress_callback=progress_callback,
            **kwargs,
        )
        
        final_file_path, run_type = result

        if not final_file_path or not run_type:
            raise ValueError("Failed to download model or invalid response from pull_model.")

        # Extract model type from the returned file path or extension
        model_type = Path(final_file_path).suffix.strip(".") or "undefined"

        return {
            "local_path": str(final_file_path),
            "model_type": model_type,
            "run_type": run_type,
        }
    except Exception as e:
        download_progress[progress_key] = -1  # Mark download as failed
        raise ValueError(f"Error in pull_model_with_progress: {e}")
    
@app.get("/v1/check_model_type", tags=["Model"])
async def check_model(model_path: str):
    """
    Check if the model exists and return its type.
    """
    model_name, model_version = model_path.split(":")
    if model_name in NEXA_OFFICIAL_MODELS_TYPE:
        model_type = NEXA_OFFICIAL_MODELS_TYPE[model_name].value
        return {
            "model_name": model_name,
            "model_type": model_type
        }
    else:
        raise HTTPException(
            status_code=404,
            detail=f"Model '{model_name}' not found in the official model list."
        )

@app.post("/v1/download_model", tags=["Model"])
async def download_model(request: DownloadModelRequest):
    """
    Download a model from the model hub with progress tracking.
    """
    try:
<<<<<<< HEAD
        # Initialize progress tracking
        progress_key = request.model_path
        download_progress[progress_key] = 0

        def perform_download():
            """
            Perform the download process with progress tracking.
            """
            try:
                if request.model_path in NEXA_RUN_MODEL_MAP_VLM:
                    downloaded_path = pull_model_with_progress(
                        NEXA_RUN_MODEL_MAP_VLM[request.model_path], progress_key=progress_key
                    )
                    projector_downloaded_path = pull_model_with_progress(
                        NEXA_RUN_PROJECTOR_MAP[request.model_path], progress_key=progress_key
                    )
                    return {
                        "status": "success",
                        "message": "Successfully downloaded model and projector",
                        "model_path": request.model_path,
                        "model_local_path": downloaded_path["local_path"],
                        "projector_local_path": projector_downloaded_path["local_path"],
                        "model_type": downloaded_path["run_type"]
                    }
                elif request.model_path in NEXA_RUN_OMNI_VLM_MAP:
                    downloaded_path = pull_model_with_progress(
                        NEXA_RUN_OMNI_VLM_MAP[request.model_path], progress_key=progress_key
                    )
                    projector_downloaded_path = pull_model_with_progress(
                        NEXA_RUN_OMNI_VLM_PROJECTOR_MAP[request.model_path], progress_key=progress_key
                    )
                    return {
                        "status": "success",
                        "message": "Successfully downloaded model and projector",
                        "model_path": request.model_path,
                        "model_local_path": downloaded_path["local_path"],
                        "projector_local_path": projector_downloaded_path["local_path"],
                        "model_type": downloaded_path["run_type"]
                    }
                elif request.model_path in NEXA_RUN_MODEL_MAP_AUDIO_LM:
                    downloaded_path = pull_model_with_progress(
                        NEXA_RUN_MODEL_MAP_AUDIO_LM[request.model_path], progress_key=progress_key
                    )
                    projector_downloaded_path = pull_model_with_progress(
                        NEXA_RUN_AUDIO_LM_PROJECTOR_MAP[request.model_path], progress_key=progress_key
                    )
                    return {
                        "status": "success",
                        "message": "Successfully downloaded model and projector",
                        "model_path": request.model_path,
                        "model_local_path": downloaded_path["local_path"],
                        "projector_local_path": projector_downloaded_path["local_path"],
                        "model_type": downloaded_path["run_type"]
                    }
                else:
                    downloaded_path = pull_model_with_progress(
                        request.model_path, progress_key=progress_key
                    )
                    return {
                        "status": "success",
                        "message": "Successfully downloaded model",
                        "model_path": request.model_path,
                        "model_local_path": downloaded_path["local_path"],
                        "model_type": downloaded_path["run_type"]
                    }
            except Exception as e:
                logging.error(f"Error during download: {e}")
                download_progress[progress_key] = -1  # Mark download as failed
                raise

        # Execute the download in a background thread
        loop = asyncio.get_event_loop()
        result = await loop.run_in_executor(None, perform_download)

        # Return the result of the download
        return result
=======
        if request.model_path in NEXA_RUN_MODEL_MAP_VLM or request.model_path in NEXA_RUN_OMNI_VLM_MAP or request.model_path in NEXA_RUN_MODEL_MAP_AUDIO_LM:  # models and projectors
            if request.model_path in NEXA_RUN_MODEL_MAP_VLM:
                downloaded_path, model_type = pull_model(NEXA_RUN_MODEL_MAP_VLM[request.model_path])
                projector_downloaded_path, _ = pull_model(NEXA_RUN_PROJECTOR_MAP[request.model_path])
            elif request.model_path in NEXA_RUN_OMNI_VLM_MAP:
                downloaded_path, model_type = pull_model(NEXA_RUN_OMNI_VLM_MAP[request.model_path])
                projector_downloaded_path, _ = pull_model(NEXA_RUN_OMNI_VLM_PROJECTOR_MAP[request.model_path])
            elif request.model_path in NEXA_RUN_MODEL_MAP_AUDIO_LM:
                downloaded_path, model_type = pull_model(NEXA_RUN_MODEL_MAP_AUDIO_LM[request.model_path])
                projector_downloaded_path, _ = pull_model(NEXA_RUN_AUDIO_LM_PROJECTOR_MAP[request.model_path])

            if not downloaded_path or not model_type:
                return JSONResponse(content="Failed to download model. Please check whether model_path is correct.", status_code=400)
            
            return {
                "status": "success",
                "message": "Successfully downloaded model and projector",
                "model_path": request.model_path,
                "model_local_path": downloaded_path,
                "projector_local_path": projector_downloaded_path,
                "model_type": model_type
            }
        else:
            downloaded_path, model_type = pull_model(request.model_path)
            if not downloaded_path or not model_type:
                return JSONResponse(content="Failed to download model. Please check whether model_path is correct.", status_code=400)
            
            return {
                "status": "success",
                "message": "Successfully downloaded model",
                "model_path": request.model_path,
                "model_local_path": downloaded_path,
                "model_type": model_type
            }
>>>>>>> 2f751173

    except Exception as e:
        # Log error and raise HTTP exception
        logging.error(f"Error downloading model: {e}")
        raise HTTPException(
            status_code=500,
            detail=f"Failed to download model: {str(e)}"
        )

async def progress_generator(model_path: str):
    """
    A generator to stream download progress updates.
    """
    try:
        while True:
            progress = download_progress.get(model_path, -1)
            # Check if the model_path exists in download_progress
            if progress == -1:
                yield f"data: {{\"error\": \"Download failed or invalid model path.\"}}\n\n"
                break

            yield f"data: {{\"model_name\": \"{model_path}\", \"progress\": {progress}}}\n\n"

            if progress >= 100:
                break

            await asyncio.sleep(1)
    except Exception as e:
        yield f"data: {{\"error\": \"Error streaming progress: {str(e)}\"}}\n\n"
    
    
@app.get("/v1/download_progress", tags=["Model"])
async def get_download_progress(model_path: str):
    """
    Stream the download progress for a specific model.
    """
    if model_path not in download_progress:
        raise HTTPException(status_code=404, detail="No download progress found for the specified model.")

    # Return a StreamingResponse
    return StreamingResponse(progress_generator(model_path), media_type="text/event-stream")

@app.post("/v1/load_model", tags=["Model"])
async def load_different_model(request: LoadModelRequest):
    """Load a different model while maintaining the global model state"""
    try:
        global model_path, is_local_path, model_type, is_huggingface, is_modelscope, projector_path
        
        # Update global variables with new configuration
        model_path = request.model_path
        is_local_path = request.is_local_path
        model_type = request.model_type
        is_huggingface = request.is_huggingface
        is_modelscope = request.is_modelscope
        projector_path = request.local_projector_path

        # Load the new model
        await load_model()

        return {
            "status": "succeed",
            "message": f"Successfully loaded model: {model_path}",
            "model_type": model_type
        }

    except Exception as e:
        logging.error(f"Error loading model: {e}")
        raise HTTPException(
            status_code=500, 
            detail=f"Failed to load model: {str(e)}"
        )
    
@app.post("/v1/unload_model", tags=["Model"])
async def unload_different_model(request: LoadModelRequest):
    """Load a different model while maintaining the global model state"""
    try:
        global model
        if model:
            model.close()

        return {
            "status": "succeed",
            "message": f"Successfully unloaded model: {model_path}",
            "model_type": model_type
        }

    except Exception as e:
        logging.error(f"Error unloading model: {e}")

        return JSONResponse(
            status_code=500,
            content={
                "error": "Internal server error",
                "detail": f"Failed to unload model: {str(e)}"
            }
        )

@app.post("/v1/load_whisper_model", tags=["Model"])
async def load_different_whisper_model(request: LoadWhisperModelRequest):
    """Load a different Whisper model while maintaining the global model state"""
    try:
        global whisper_model_path
        whisper_model_path = request.whisper_model_path
        await load_whisper_model(custom_whisper_model_path=whisper_model_path)

        return {
            "status": "success",
            "message": f"Successfully loaded Whisper model: {whisper_model_path}",
            "model_type": "Audio",
        }
    except Exception as e:
        logging.error(f"Error loading Whisper model: {e}")
        raise HTTPException(
            status_code=500,
            detail=f"Failed to load Whisper model: {str(e)}"
        )

@app.get("/v1/list_models", tags=["Model"])
async def list_models():
    """List all models available in the model hub"""
    try:
        if NEXA_MODEL_LIST_PATH.exists():
            with open(NEXA_MODEL_LIST_PATH, "r") as f:
                model_list = json.load(f)
        else:
            model_list = {}
        return JSONResponse(content=model_list)
    except Exception as e:
        logging.error(f"Error listing models: {e}")
        raise HTTPException(status_code=500, detail=str(e))

@app.post("/v1/completions", tags=["NLP"])
async def generate_text(request: GenerationRequest):
    try:
        if model_type != "NLP":
            raise HTTPException(
                status_code=400,
                detail="The model that is loaded is not an NLP model. Please use an NLP model for text generation."
            )
        generation_kwargs = request.dict()
        if request.stream:
            # Run the generation and stream the response
            start_time = time.perf_counter()
            streamer = nexa_run_text_generation(is_chat_completion=False, **generation_kwargs)
            return StreamingResponse(_resp_async_generator(streamer, start_time), media_type="application/x-ndjson")
        else:
            # Generate text synchronously and return the response
            result = nexa_run_text_generation(is_chat_completion=False, **generation_kwargs)
            return JSONResponse(content={
                "id": str(uuid.uuid4()),
                "object": "text_completion",
                "created": int(time.time()),
                "model": model_path,
                "choices": [{
                    "text": result["result"],
                    "index": 0,
                    "logprobs": result.get("logprobs"),
                    "finish_reason": "stop"
                }]
            })
    except Exception as e:
        logging.error(f"Error in text generation: {e}")
        raise HTTPException(status_code=500, detail=str(e))


@app.post("/v1/chat/completions", tags=["NLP"])
async def text_chat_completions(request: ChatCompletionRequest):
    """Endpoint for text-only chat completions using NLP models"""
    try:
        if model_type != "NLP":
            raise HTTPException(
                status_code=400,
                detail="The model that is loaded is not an NLP model. Please use an NLP model for text chat completion."
            )

        generation_kwargs = GenerationRequest(
            prompt="" if len(request.messages) == 0 else request.messages[-1].content,
            temperature=request.temperature,
            max_new_tokens=request.max_tokens,
            stop_words=request.stop_words,
            logprobs=request.logprobs,
            top_logprobs=request.top_logprobs,
            stream=request.stream,
            top_k=request.top_k,
            top_p=request.top_p
        ).dict()

        if request.stream:
            start_time = time.perf_counter()
            streamer = nexa_run_text_generation(is_chat_completion=True, **generation_kwargs)
            return StreamingResponse(_resp_async_generator(streamer, start_time), media_type="application/x-ndjson")
        
        result = nexa_run_text_generation(is_chat_completion=True, **generation_kwargs)
        return {
            "id": str(uuid.uuid4()),
            "object": "chat.completion",
            "created": time.time(),
            "choices": [{
                "message": Message(role="assistant", content=result["result"]),
                "logprobs": result["logprobs"] if "logprobs" in result else None,
            }],
        }

    except HTTPException as e:
        raise e
    except Exception as e:
        logging.error(f"Error in text chat completions: {e}")
        raise HTTPException(status_code=500, detail=str(e))

@app.post("/v1/vlm/chat/completions", tags=["Multimodal"])
async def multimodal_chat_completions(request: VLMChatCompletionRequest):
    """Endpoint for multimodal chat completions using VLM models"""
    try:
        if model_type != "Multimodal" or 'omni' in model_path.lower():
            raise HTTPException(
                status_code=400,
                detail="The model that is loaded is not a Multimodal model. Please use a Multimodal model (e.g. nanollava) for VLM."
            )

        processed_messages = []
        for msg in request.messages:
            if isinstance(msg.content, list):
                processed_content = []
                for item in msg.content:
                    if isinstance(item, TextContent):
                        processed_content.append({"type": "text", "text": item.text})
                    elif isinstance(item, ImageUrlContent):
                        try:
                            image_data_uri = process_image_input(item.image_url)
                            processed_content.append({
                                "type": "image_url",
                                "image_url": {"url": image_data_uri}
                            })
                        except ValueError as e:
                            raise HTTPException(status_code=400, detail=str(e))
                processed_messages.append({"role": msg.role, "content": processed_content})
            else:
                processed_messages.append({"role": msg.role, "content": msg.content})

        start_time = time.perf_counter()        
        response = model.create_chat_completion(
            messages=processed_messages,
            max_tokens=request.max_tokens,
            temperature=request.temperature,
            top_k=request.top_k,
            top_p=request.top_p,
            stream=request.stream,
            stop=request.stop_words,
        )
        
        if request.stream:
            
            return StreamingResponse(_resp_async_generator(response, start_time), media_type="application/x-ndjson")
        return response

    except HTTPException as e:
        raise e
    except Exception as e:
        logging.error(f"Error in multimodal chat completions: {e}")
        raise HTTPException(status_code=500, detail=str(e))

async def _resp_omnivlm_async_generator(model: NexaOmniVlmInference, prompt: str, image_path: str):
    _id = str(uuid.uuid4())
    ttft = 0
    start_time = time.perf_counter()
    decoding_times = 0
    try:
        if not os.path.exists(image_path):
            raise FileNotFoundError(f"Image file not found: {image_path}")
            
        for token in model.inference_streaming(prompt, image_path):
            ttft = time.perf_counter() - start_time if ttft==0 else ttft
            decoding_times += 1
            chunk = {
                "id": _id,
                "object": "chat.completion.chunk",
                "created": time.time(),
                "choices": [{
                    "delta": {"content": token},
                    "index": 0,
                    "finish_reason": None
                }]
            }
            yield f"data: {json.dumps(chunk)}\n\n"
        yield f"metrics: {MetricsResult(ttft=ttft, decoding_speed=decoding_times / (time.perf_counter() - start_time)).to_json()}\n\n"
        yield "data: [DONE]\n\n"
    except Exception as e:
        logging.error(f"Error in OmniVLM streaming: {e}")
        raise

@app.post("/v1/omnivlm/chat/completions", tags=["Multimodal"])
async def omnivlm_chat_completions(request: VLMChatCompletionRequest):
    """Endpoint for Multimodal chat completions using OmniVLM models"""
    temp_file = None
    image_path = None
    
    try:
        if model_type != "Multimodal" or 'omni' not in model_path.lower():
            raise HTTPException(
                status_code=400,
                detail="Please use an OmniVLM model for this endpoint."
            )

        prompt = ""
        last_message = request.messages[-1]
        
        if isinstance(last_message.content, list):
            for item in last_message.content:
                if isinstance(item, TextContent):
                    prompt = item.text
                elif isinstance(item, ImageUrlContent):
                    try:
                        base64_image = process_image_input(item.image_url)
                        base64_data = base64_image.split(',')[1]
                        image_data = base64.b64decode(base64_data)
                        
                        temp_file = tempfile.NamedTemporaryFile(suffix='.jpg', delete=False)
                        temp_file.write(image_data)
                        temp_file.flush()
                        os.fsync(temp_file.fileno())
                        temp_file.close()
                        
                        image_path = temp_file.name
                        
                        if not os.path.exists(image_path):
                            raise ValueError(f"Failed to create temporary file at {image_path}")
                            
                    except Exception as e:
                        if temp_file and os.path.exists(temp_file.name):
                            os.unlink(temp_file.name)
                        raise ValueError(f"Failed to process image: {str(e)}")
                else:
                    raise ValueError("Either url or path must be provided for image")
        else:
            prompt = last_message.content

        if not image_path:
            raise HTTPException(
                status_code=400,
                detail="Image is required for OmniVLM inference"
            )
        
        if request.stream:
            async def stream_with_cleanup():
                try:
                    async for chunk in _resp_omnivlm_async_generator(model, prompt, image_path):
                        yield chunk
                finally:
                    if image_path and os.path.exists(image_path):
                        try:
                            os.unlink(image_path)
                        except Exception as e:
                            logging.error(f"Error cleaning up file {image_path}: {e}")

            return StreamingResponse(
                stream_with_cleanup(),
                media_type="text/event-stream"
            )
        else:
            try:
                response = model.inference(prompt, image_path)
                return {
                    "id": str(uuid.uuid4()),
                    "object": "chat.completion",
                    "created": time.time(),
                    "choices": [{
                        "message": {"role": "assistant", "content": response},
                        "index": 0,
                        "finish_reason": "stop"
                    }],
                }
            finally:
                if image_path and os.path.exists(image_path):
                    os.unlink(image_path)

    except Exception as e:
        if image_path and os.path.exists(image_path):
            try:
                os.unlink(image_path)
            except Exception as cleanup_error:
                logging.error(f"Error cleaning up file {image_path}: {cleanup_error}")
                
        if isinstance(e, HTTPException):
            raise e
        logging.error(f"Error in OmniVLM chat completions: {e}")
        raise HTTPException(status_code=500, detail=str(e))

@app.post("/v1/function-calling", tags=["NLP"])
async def function_call(request: FunctionCallRequest):
    try:
        if model_type != "NLP":
            raise HTTPException(
                status_code=400,
                detail="The model that is loaded is not an NLP model. Please use an NLP model for function calling."
            )
        messages = function_call_system_prompt + [
            {"role": msg.role, "content": msg.content} for msg in request.messages
        ]
        tools = [tool.dict() for tool in request.tools]

        response = model.create_chat_completion(
            messages=messages,
            tools=tools,
            tool_choice=request.tool_choice,
        )

        return response

    except Exception as e:
        logging.error(f"Error in function calling: {e}")
        raise HTTPException(status_code=500, detail=str(e))
    

@app.post("/v1/txt2img", tags=["Computer Vision"])
async def txt2img(request: ImageGenerationRequest):
    try:
        if model_type != "Computer Vision":
            raise HTTPException(
                status_code=400,
                detail="The model that is loaded is not a Computer Vision model. Please use a Computer Vision model for image generation."
            )
        generation_kwargs = request.dict()
        generated_images = await nexa_run_image_generation(**generation_kwargs)

        resp = {"created": time.time(), "data": []}

        for image in generated_images:
            id = int(time.time())
            if not os.path.exists("nexa_server_output"):
                os.makedirs("nexa_server_output")
            image_path = os.path.join("nexa_server_output", f"txt2img_{id}.png")
            image.save(image_path)
            img = ImageResponse(base64=base64_encode_image(image_path), url=os.path.abspath(image_path))
            resp["data"].append(img)

        return resp

    except Exception as e:
        logging.error(f"Error in txt2img generation: {e}")
        raise HTTPException(status_code=500, detail=str(e))

@app.post("/v1/img2img", tags=["Computer Vision"])
async def img2img(request: ImageGenerationRequest):
    try:
        if model_type != "Computer Vision":
            raise HTTPException(
                status_code=400,
                detail="The model that is loaded is not a Computer Vision model. Please use a Computer Vision model for image generation."
            )
        generation_kwargs = request.dict()

        generated_images = await nexa_run_image_generation(**generation_kwargs)
        resp = {"created": time.time(), "data": []}

        for image in generated_images:
            id = int(time.time())
            if not os.path.exists("nexa_server_output"):
                os.makedirs("nexa_server_output")
            image_path = os.path.join("nexa_server_output", f"img2img_{id}.png")
            image.save(image_path)
            img = ImageResponse(base64=base64_encode_image(image_path), url=os.path.abspath(image_path))
            resp["data"].append(img)

        return resp


    except Exception as e:
        logging.error(f"Error in img2img generation: {e}")
        raise HTTPException(status_code=500, detail=str(e))

@app.post("/v1/audio/processing", tags=["Audio"])
async def process_audio(
    file: UploadFile = File(...),
    task: str = Query("transcribe",
        description="Task to perform on the audio. Options are: 'transcribe' or 'translate'.",
        regex="^(transcribe|translate)$"
    ),
    beam_size: Optional[int] = Query(5, description="Beam size for decoding."),
    language: Optional[str] = Query(None, description="Language code (e.g. 'en', 'fr') for transcription."),
    temperature: Optional[float] = Query(0.0, description="Temperature for sampling.")
):
    try:
        if not whisper_model:
            raise HTTPException(
                status_code=400,
                detail="Whisper model is not loaded. Please load a Whisper model first."
            )

        with tempfile.NamedTemporaryFile(delete=False, suffix=os.path.splitext(file.filename)[1]) as temp_audio:
            temp_audio.write(await file.read())
            temp_audio_path = temp_audio.name

        # Set up parameters for Whisper or similar model
        task_params = {
            "beam_size": beam_size,
            "temperature": temperature,
            "vad_filter": True,
            "task": task
        }

        # Only include language parameter if task is "transcribe"
        # For "translate", the language is always defined as "en"
        if task == "transcribe" and language:
            task_params["language"] = language

        segments, _ = whisper_model.transcribe(temp_audio_path, **task_params)
        result_text = "".join(segment.text for segment in segments)
        return JSONResponse(content={"text": result_text})

    except Exception as e:
        raise HTTPException(status_code=500, detail=f"Error during {task}: {str(e)}")
    finally:
        if 'temp_audio_path' in locals() and os.path.exists(temp_audio_path):
            os.unlink(temp_audio_path)

@app.post("/v1/audio/processing_stream", tags=["Audio"])
async def processing_stream_audio(
    file: UploadFile = File(...),
    task: str = Query("transcribe",
        description="Task to perform on the audio. Options are: 'transcribe' or 'translate'.",
        regex="^(transcribe|translate)$"
    ),
    language: Optional[str] = Query("auto", description="Language code (e.g., 'en', 'fr')"),
    min_chunk: Optional[float] = Query(1.0, description="Minimum chunk duration for streaming"),
):
    try:
        if not whisper_model:
            raise HTTPException(
                status_code=400,
                detail="Whisper model is not loaded. Please load a Whisper model first."
            )

        # Read the entire file into memory
        audio_bytes = await file.read()
        a_full = load_audio_from_bytes(audio_bytes)
        duration = len(a_full) / SAMPLING_RATE

        # Only include language parameter if task is "transcribe"
        # For "translate", the language is always defined as "en"
        if task == "transcribe" and language != "auto":
            used_language = language
        else:
            used_language = None

        warmup_audio = a_full[:SAMPLING_RATE]  # first second
        whisper_model.transcribe(warmup_audio)

        streamer = StreamASRProcessor(whisper_model, task, used_language)

        start = time.time()
        beg = 0.0

        def stream_generator():
            nonlocal beg
            while beg < duration:
                now = time.time() - start
                if now < beg + min_chunk:
                    time.sleep((beg + min_chunk) - now)
                end = time.time() - start
                if end > duration:
                    end = duration

                chunk_samples = int((end - beg)*SAMPLING_RATE)
                chunk_audio = a_full[int(beg*SAMPLING_RATE):int(beg*SAMPLING_RATE)+chunk_samples]
                beg = end

                streamer.insert_audio_chunk(chunk_audio)
                o = streamer.process_iter()
                if o[0] is not None:
                    data = {
                        "emission_time_ms": (time.time()-start)*1000,
                        "segment_start_ms": o[0]*1000,
                        "segment_end_ms": o[1]*1000,
                        "text": o[2]
                    }
                    yield f"data: {json.dumps(data)}\n\n".encode("utf-8")

            # Final flush
            o = streamer.finish()
            if o[0] is not None:
                data = {
                    "emission_time_ms": (time.time()-start)*1000,
                    "segment_start_ms": o[0]*1000,
                    "segment_end_ms": o[1]*1000,
                    "text": o[2],
                    "final": True
                }
                yield f"data: {json.dumps(data)}\n\n".encode("utf-8")

        return StreamingResponse(stream_generator(), media_type="application/x-ndjson")

    except Exception as e:
        logging.error(f"Error in audio processing stream: {e}")
        raise HTTPException(status_code=500, detail=str(e))

@app.post("/v1/audiolm/chat/completions", tags=["AudioLM"])
async def audio_chat_completions(
    file: UploadFile = File(...),
    prompt: Optional[str] = Query(None, description="Prompt for audio chat completions"),
    stream: Optional[bool] = Query(False, description="Whether to stream the response"),
):
    temp_file = None
    ttft = 0
    start_time = time.perf_counter()
    decoding_times = 0
    
    try:
        if model_type != "AudioLM":
            raise HTTPException(
                status_code=400,
                detail="The model that is loaded is not an AudioLM model. Please use an AudioLM model for audio chat completions."
            )
        
        temp_file = tempfile.NamedTemporaryFile(suffix=os.path.splitext(file.filename)[1], delete=False)
        temp_file.write(await file.read())
        temp_file.flush()
        os.fsync(temp_file.fileno())
        audio_path = temp_file.name

        if stream:
            async def stream_with_cleanup():
                nonlocal ttft, decoding_times, start_time
                try:
                    for token in model.inference_streaming(audio_path, prompt or ""):
                        ttft = time.perf_counter() - start_time if ttft==0 else ttft
                        decoding_times += 1
                        chunk = {
                            "id": str(uuid.uuid4()),
                            "object": "chat.completion.chunk",
                            "created": time.time(),
                            "choices": [{
                                "delta": {"content": token},
                                "index": 0,
                                "finish_reason": None
                            }]
                        }
                        yield f"data: {json.dumps(chunk)}\n\n"
                    yield f"metrics: {MetricsResult(ttft=ttft, decoding_speed=decoding_times / (time.perf_counter() - start_time)).to_json()}\n\n"
                    yield "data: [DONE]\n\n"
                finally:
                    temp_file.close()
                    if os.path.exists(audio_path):
                        os.unlink(audio_path)

            return StreamingResponse(
                stream_with_cleanup(),
                media_type="text/event-stream"
            )
        else:
            try:
                print("audio_path: ", audio_path)
                response = model.inference(audio_path, prompt or "")
                return {
                    "id": str(uuid.uuid4()),
                    "object": "chat.completion",
                    "created": time.time(),
                    "choices": [{
                        "message": {"role": "assistant", "content": response},
                        "index": 0,
                        "finish_reason": "stop"
                    }],
                }
            finally:
                temp_file.close()
                if os.path.exists(audio_path):
                    os.unlink(audio_path)

    except Exception as e:
        if temp_file:
            temp_file.close()
            if os.path.exists(temp_file.name):
                try:
                    os.unlink(temp_file.name)
                except Exception as cleanup_error:
                    logging.error(f"Error cleaning up file {temp_file.name}: {cleanup_error}")
                
        if isinstance(e, HTTPException):
            raise e
        logging.error(f"Error in audio chat completions: {e}")
        raise HTTPException(status_code=500, detail=str(e))

@app.post("/v1/embeddings", tags=["Embedding"])
async def create_embedding(request: EmbeddingRequest):
    try:
        if model_type != "Text Embedding":
            raise HTTPException(
                status_code=400,
                detail="The model that is loaded is not a Text Embedding model. Please use a Text Embedding model for embedding generation."
            )
        if isinstance(request.input, list):
            embeddings_results = [model.embed(text, normalize=request.normalize, truncate=request.truncate) for text in request.input]
        else:
            embeddings_results = model.embed(request.input, normalize=request.normalize, truncate=request.truncate)

        # Prepare the response data
        if isinstance(request.input, list):
            data = [
                {
                    "object": "embedding",
                    "embedding": embedding,
                    "index": i
                } for i, embedding in enumerate(embeddings_results)
            ]
        else:
            data = [
                {
                    "object": "embedding",
                    "embedding": embeddings_results,
                    "index": 0
                }
            ]

        # Calculate token usage
        input_texts = request.input if isinstance(request.input, list) else [request.input]
        total_tokens = sum(len(text.split()) for text in input_texts)

        return {
            "object": "list",
            "data": data,
            "model": model_path,
            "usage": {
                "prompt_tokens": total_tokens,
                "total_tokens": total_tokens
            }
        }
    except Exception as e:
        logging.error(f"Error in embedding generation: {e}")
        raise HTTPException(status_code=500, detail=str(e))

@app.post("/v1/action", tags=["Actions"])
async def action(request: ActionRequest):
    try:
        # Extract content between <nexa_X> and <nexa_end>
        prompt = request.prompt
        import re
        
        # Use regex to match <nexa_X> pattern
        match = re.match(r"<nexa_\d+>(.*?)<nexa_end>", prompt)
        if not match:
            raise ValueError("Invalid prompt format. Must be wrapped in <nexa_X> and <nexa_end>")
            
        # Extract the function call content
        function_content = match.group(1)
        
        # Parse function name and parameters
        function_name = function_content[:function_content.index("(")]
        params_str = function_content[function_content.index("(")+1:function_content.rindex(")")]
        
        # Parse parameters into dictionary
        params = {}
        for param in params_str.split(","):
            if "=" in param:
                key, value = param.split("=")
                params[key.strip()] = value.strip().strip("'").strip('"')
                
        # Handle different function types
        if function_name == "query_plane_ticket":
            # Validate required parameters
            required_params = ["year", "date", "time", "departure", "destination"]
            for param in required_params:
                if param not in params:
                    raise ValueError(f"Missing required parameter: {param}")
                    
            # Construct the date string in required format
            date_str = f"{params['date']}/{params['year']}"
            
            # Build the URL
            url = (f"https://www.expedia.com/Flights-Search?"
                  f"leg1=from:{params['departure']},to:{params['destination']},"
                  f"departure:{date_str}T&"
                  f"passengers=adults:1&trip=oneway&mode=search")
                  
            return {
                "status": "success",
                "function": function_name,
                "parameters": params,
                "url": url
            }
        else:
            # Handle other function types in the future
            return {
                "status": "error",
                "message": f"Unsupported function: {function_name}"
            }
            
    except Exception as e:
        return {
            "status": "error",
            "message": str(e)
        }

if __name__ == "__main__":
    parser = argparse.ArgumentParser(
        description="Run the Nexa AI Text Generation Service"
    )
    parser.add_argument(
        "--model_path", type=str, help="Path or identifier for the model in Nexa Model Hub"
    )
    parser.add_argument(
        "--nctx", type=int, default=2048, help="Length of context window"
    )
    parser.add_argument(
        "--host", type=str, default="localhost", help="Host to bind the server to"
    )
    parser.add_argument(
        "--port", type=int, default=8000, help="Port to bind the server to"
    )
    parser.add_argument(
        "--reload",
        action="store_true",
        help="Enable automatic reloading on code changes",
    )
    parser.add_argument(
        "--local_path",
        action="store_true",
        help="Use a local model path instead of pulling from S3",
    )
    parser.add_argument(
        "--model_type",
        type=str,
        choices=["NLP", "Computer Vision", "Audio", "Multimodal"],
        help="Type of the model (required when using --local_path)",
    )
    parser.add_argument(
        "--huggingface",
        action="store_true",
        help="Use a Hugging Face model",
    )
    parser.add_argument(
        "--modelscope",
        action="store_true",
        help="Use a ModelScope model",
    )
    args = parser.parse_args()
    run_nexa_ai_service(
        model_path_arg=args.model_path,
        is_local_path_arg=args.local_path,
        model_type_arg=args.model_type,
        huggingface=args.huggingface,
        modelscope=args.modelscope,
        nctx=args.nctx,
        host=args.host,
        port=args.port,
        reload=args.reload
    )<|MERGE_RESOLUTION|>--- conflicted
+++ resolved
@@ -855,7 +855,6 @@
     Download a model from the model hub with progress tracking.
     """
     try:
-<<<<<<< HEAD
         # Initialize progress tracking
         progress_key = request.model_path
         download_progress[progress_key] = 0
@@ -932,42 +931,6 @@
 
         # Return the result of the download
         return result
-=======
-        if request.model_path in NEXA_RUN_MODEL_MAP_VLM or request.model_path in NEXA_RUN_OMNI_VLM_MAP or request.model_path in NEXA_RUN_MODEL_MAP_AUDIO_LM:  # models and projectors
-            if request.model_path in NEXA_RUN_MODEL_MAP_VLM:
-                downloaded_path, model_type = pull_model(NEXA_RUN_MODEL_MAP_VLM[request.model_path])
-                projector_downloaded_path, _ = pull_model(NEXA_RUN_PROJECTOR_MAP[request.model_path])
-            elif request.model_path in NEXA_RUN_OMNI_VLM_MAP:
-                downloaded_path, model_type = pull_model(NEXA_RUN_OMNI_VLM_MAP[request.model_path])
-                projector_downloaded_path, _ = pull_model(NEXA_RUN_OMNI_VLM_PROJECTOR_MAP[request.model_path])
-            elif request.model_path in NEXA_RUN_MODEL_MAP_AUDIO_LM:
-                downloaded_path, model_type = pull_model(NEXA_RUN_MODEL_MAP_AUDIO_LM[request.model_path])
-                projector_downloaded_path, _ = pull_model(NEXA_RUN_AUDIO_LM_PROJECTOR_MAP[request.model_path])
-
-            if not downloaded_path or not model_type:
-                return JSONResponse(content="Failed to download model. Please check whether model_path is correct.", status_code=400)
-            
-            return {
-                "status": "success",
-                "message": "Successfully downloaded model and projector",
-                "model_path": request.model_path,
-                "model_local_path": downloaded_path,
-                "projector_local_path": projector_downloaded_path,
-                "model_type": model_type
-            }
-        else:
-            downloaded_path, model_type = pull_model(request.model_path)
-            if not downloaded_path or not model_type:
-                return JSONResponse(content="Failed to download model. Please check whether model_path is correct.", status_code=400)
-            
-            return {
-                "status": "success",
-                "message": "Successfully downloaded model",
-                "model_path": request.model_path,
-                "model_local_path": downloaded_path,
-                "model_type": model_type
-            }
->>>>>>> 2f751173
 
     except Exception as e:
         # Log error and raise HTTP exception
