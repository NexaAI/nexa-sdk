--- conflicted
+++ resolved
@@ -89,16 +89,11 @@
     top_k (int): Top-k sampling parameter.
     top_p (float): Top-p sampling parameter
     """
-<<<<<<< HEAD
-    def __init__(self, model_path, local_path=None, projector_local_path=None, stop_words=None, **kwargs):
-        self.params = DEFAULT_TEXT_GEN_PARAMS.copy()
-=======
     def __init__(self, model_path=None, local_path=None, projector_local_path=None, stop_words=None, device="auto", **kwargs):
         if model_path is None and local_path is None:
             raise ValueError("Either model_path or local_path must be provided.")
         
-        self.params = DEFAULT_TEXT_GEN_PARAMS
->>>>>>> 0cd2fd99
+        self.params = DEFAULT_TEXT_GEN_PARAMS.copy()
         self.params.update(kwargs)
         self.model = None
         self.projector = None
