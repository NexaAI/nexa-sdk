--- conflicted
+++ resolved
@@ -265,14 +265,10 @@
 
     # GGML server parser
     server_parser = subparsers.add_parser("server", help="Run the Nexa AI Text Generation Service")
-<<<<<<< HEAD
     server_parser.add_argument("model_path", type=str, nargs='?', help="Path or identifier for the model in Nexa Model Hub")
     server_parser.add_argument("-lp", "--local_path", action="store_true", help="Indicate that the model path provided is the local path, must be used with -mt")
     server_parser.add_argument("-mt", "--model_type", type=str, choices=[e.name for e in ModelType], help="Indicate the model running type, must be used with -lp or -hf")
     server_parser.add_argument("-hf", "--huggingface", action="store_true", help="Load model from Hugging Face Hub, must be used with -mt")
-=======
-    server_parser.add_argument("model_path", type=str, help="Path or identifier for the model in Nexa Model Hub")
->>>>>>> 651cb045
     server_parser.add_argument("--host", type=str, default="0.0.0.0", help="Host to bind the server to")
     server_parser.add_argument("--port", type=int, default=8000, help="Port to bind the server to")
     server_parser.add_argument("--reload", action="store_true", help="Enable automatic reloading on code changes")
