import argparse
from nexa import __version__
import traceback


def run_ggml_inference(args):
    kwargs = {k: v for k, v in vars(args).items() if v is not None}
    model_path = kwargs.pop("model_path")

    if args.command == "server":
        from nexa.gguf.server.nexa_service import run_nexa_ai_service as NexaServer

        NexaServer(model_path, **kwargs)
        return

<<<<<<< HEAD
    from nexa.general import pull_model

    local_path, run_type = pull_model(model_path)

=======
    hf = kwargs.pop('huggingface', False)
>>>>>>> 3790259e
    stop_words = kwargs.pop("stop_words", [])

    from nexa.general import pull_model
    local_path, run_type = pull_model(model_path, hf)

    try:
        if run_type == "NLP":
            from nexa.gguf.nexa_inference_text import NexaTextInference

            inference = NexaTextInference(
                model_path=model_path,
                local_path=local_path,
                stop_words=stop_words,
                **kwargs,
            )
        elif run_type == "Computer Vision":
            from nexa.gguf.nexa_inference_image import NexaImageInference

            inference = NexaImageInference(
                model_path=model_path, local_path=local_path, **kwargs
            )
            if args.img2img:
                inference.run_img2img()
            else:
                inference.run_txt2img()
            return
        elif run_type == "Multimodal":
            from nexa.gguf.nexa_inference_vlm import NexaVLMInference

            inference = NexaVLMInference(
                model_path=model_path,
                local_path=local_path,
                stop_words=stop_words,
                **kwargs,
            )
        elif run_type == "Audio":
            from nexa.gguf.nexa_inference_voice import NexaVoiceInference

            inference = NexaVoiceInference(
                model_path=model_path, local_path=local_path, **kwargs
            )
        else:
            print(f"Unknown task: {run_type}. Skipping inference.")
            return
    except Exception as e:
        print(
            f"Error loading GGUF models, please refer to our docs to install nexaai package: https://docs.nexaai.com/getting-started/installation "
        )
        print(traceback.format_exc())
        return

    inference.run()


def run_onnx_inference(args):
    kwargs = {k: v for k, v in vars(args).items() if v is not None}
    model_path = kwargs.pop("model_path")

    from nexa.general import pull_model

    local_path, run_type = pull_model(model_path)

    try:
        if run_type == "NLP":
            from nexa.onnx.nexa_inference_text import (
                NexaTextInference as NexaTextOnnxInference,
            )

            inference = NexaTextOnnxInference(
                model_path=model_path, local_path=local_path, **kwargs
            )
        elif run_type == "Computer Vision":
            from nexa.onnx.nexa_inference_image import (
                NexaImageInference as NexaImageOnnxInference,
            )

            inference = NexaImageOnnxInference(
                model_path=model_path, local_path=local_path, **kwargs
            )
        elif run_type == "Audio":
            from nexa.onnx.nexa_inference_voice import (
                NexaVoiceInference as NexaVoiceOnnxInference,
            )

            inference = NexaVoiceOnnxInference(
                model_path=model_path, local_path=local_path, **kwargs
            )
        elif run_type == "TTS":
            from nexa.onnx.nexa_inference_tts import (
                NexaTTSInference as NexaTTSOnnxInference,
            )

            inference = NexaTTSOnnxInference(
                model_path=model_path, local_path=local_path, **kwargs
            )
        else:
            print(f"Unknown task: {run_type}. Skipping inference.")
            return
    except Exception as e:
        print(
            f"Error loading ONNX models, please refer to our docs to install nexaai[onnx] package: https://docs.nexaai.com/getting-started/installation "
        )
        return

    inference.run()


def main():
    parser = argparse.ArgumentParser(
        description="Nexa CLI tool for handling various model operations."
    )

    parser.add_argument(
        "-V",
        "--version",
        action="version",
        version=__version__,
        help="Show the version of the Nexa SDK.",
    )

    subparsers = parser.add_subparsers(dest="command", help="sub-command help")

    # Run command
    run_parser = subparsers.add_parser(
        "run", help="Run inference for various tasks using GGUF models."
    )
    run_parser.add_argument(
        "model_path",
        type=str,
        help="Path or identifier for the model in Nexa Model Hub",
    )
    run_parser.add_argument(
        "-pf",
        "--profiling",
        action="store_true",
        help="Enable profiling logs for the inference process",
    )

    # Text generation/vlm arguments
    text_group = run_parser.add_argument_group("Text generation/VLM options")
    text_group.add_argument(
        "-t", "--temperature", type=float, help="Temperature for sampling"
    )
    text_group.add_argument(
        "-m",
        "--max_new_tokens",
        type=int,
        help="Maximum number of new tokens to generate",
    )
    text_group.add_argument("-k", "--top_k", type=int, help="Top-k sampling parameter")
<<<<<<< HEAD
    text_group.add_argument(
        "-p", "--top_p", type=float, help="Top-p sampling parameter"
    )
    text_group.add_argument(
        "-sw", "--stop_words", nargs="*", help="List of stop words for early stopping"
    )
=======
    text_group.add_argument("-p", "--top_p", type=float, help="Top-p sampling parameter")
    text_group.add_argument("-sw", "--stop_words", nargs="*", help="List of stop words for early stopping")
    text_group.add_argument("-hf", "--huggingface", action="store_true", help="Load model from Hugging Face Hub")
>>>>>>> 3790259e

    # Image generation arguments
    image_group = run_parser.add_argument_group("Image generation options")
    image_group.add_argument(
        "-i2i",
        "--img2img",
        action="store_true",
        help="Whether to run image-to-image generation",
    )
    image_group.add_argument(
        "-ns", "--num_inference_steps", type=int, help="Number of inference steps"
    )
    image_group.add_argument(
        "-H", "--height", type=int, help="Height of the output image"
    )
    image_group.add_argument(
        "-W", "--width", type=int, help="Width of the output image"
    )
    image_group.add_argument(
        "-g", "--guidance_scale", type=float, help="Guidance scale for diffusion"
    )
    image_group.add_argument(
        "-o",
        "--output",
        type=str,
        default="generated_images/image.png",
        help="Output path for the generated image",
    )
    image_group.add_argument(
        "-s", "--random_seed", type=int, help="Random seed for image generation"
    )
    image_group.add_argument(
        "--lora_dir", type=str, help="Path to directory containing LoRA files"
    )
    image_group.add_argument(
        "--wtype", type=str, help="Weight type (f32, f16, q4_0, q4_1, q5_0, q5_1, q8_0)"
    )
    image_group.add_argument(
        "--control_net_path", type=str, help="Path to control net model"
    )
    image_group.add_argument(
        "--control_image_path", type=str, help="Path to image condition for Control Net"
    )
    image_group.add_argument(
        "--control_strength", type=str, help="Strength to apply Control Net"
    )

    # ASR arguments
    asr_group = run_parser.add_argument_group("Automatic Speech Recognition options")
    asr_group.add_argument(
        "-b", "--beam_size", type=int, help="Beam size to use for transcription"
    )
    asr_group.add_argument(
        "-l",
        "--language",
        type=str,
        help="Language code for audio (e.g., 'en' or 'fr')",
    )
    asr_group.add_argument(
        "--task", type=str, help="Task to execute (transcribe or translate)"
    )
    asr_group.add_argument(
        "-c", "--compute_type", type=str, help="Type to use for computation"
    )

    # ONNX command
    onnx_parser = subparsers.add_parser(
        "onnx", help="Run inference for various tasks using ONNX models."
    )
    onnx_parser.add_argument(
        "model_path",
        type=str,
        help="Path or identifier for the model in Nexa Model Hub",
    )

    # ONNX Text generation arguments
    onnx_text_group = onnx_parser.add_argument_group("Text generation options")
    onnx_text_group.add_argument(
        "-t", "--temperature", type=float, help="Temperature for sampling"
    )
    onnx_text_group.add_argument(
        "-m",
        "--max_new_tokens",
        type=int,
        help="Maximum number of new tokens to generate",
    )
    onnx_text_group.add_argument(
        "-k", "--top_k", type=int, help="Top-k sampling parameter"
    )
    onnx_text_group.add_argument(
        "-p", "--top_p", type=float, help="Top-p sampling parameter"
    )
    onnx_text_group.add_argument(
        "-sw", "--stop_words", nargs="*", help="List of stop words for early stopping"
    )
    onnx_text_group.add_argument(
        "-pf",
        "--profiling",
        action="store_true",
        help="Enable profiling logs for the inference process",
    )

    # ONNX Image generation arguments
    onnx_image_group = onnx_parser.add_argument_group("Image generation options")
    onnx_image_group.add_argument(
        "-ns", "--num_inference_steps", type=int, help="Number of inference steps"
    )
    onnx_image_group.add_argument(
        "-np",
        "--num_images_per_prompt",
        type=int,
        help="Number of images to generate per prompt",
    )
    onnx_image_group.add_argument(
        "-H", "--height", type=int, help="Height of the output image"
    )
    onnx_image_group.add_argument(
        "-W", "--width", type=int, help="Width of the output image"
    )
    onnx_image_group.add_argument(
        "-g", "--guidance_scale", type=float, help="Guidance scale for diffusion"
    )
    onnx_image_group.add_argument(
        "-O", "--output", type=str, help="Output path for the generated image"
    )
    onnx_image_group.add_argument(
        "-s", "--random_seed", type=int, help="Random seed for image generation"
    )

    # ONNX Voice arguments
    onnx_voice_group = onnx_parser.add_argument_group("Voice generation options")
    onnx_voice_group.add_argument(
        "-o",
        "--output_dir",
        type=str,
        default="voice_output",
        help="Output directory for audio processing",
    )
    onnx_voice_group.add_argument(
        "-r",
        "--sampling_rate",
        type=int,
        default=16000,
        help="Sampling rate for audio processing",
    )

    # GGML server parser
<<<<<<< HEAD
    server_parser = subparsers.add_parser(
        "server", help="Run the Nexa AI Text Generation Service"
    )
    server_parser.add_argument(
        "model_path", type=str, help="Path or identifier for the model in S3"
    )
    server_parser.add_argument(
        "--host", type=str, default="0.0.0.0", help="Host to bind the server to"
    )
    server_parser.add_argument(
        "--port", type=int, default=8000, help="Port to bind the server to"
    )
    server_parser.add_argument(
        "--reload",
        action="store_true",
        help="Enable automatic reloading on code changes",
    )

    # Other commands
    subparsers.add_parser(
        "pull", help="Pull a model from official or hub."
    ).add_argument(
        "model_path",
        type=str,
        help="Path or identifier for the model in Nexa Model Hub",
    )
    subparsers.add_parser(
        "remove", help="Remove a model from local machine."
    ).add_argument(
        "model_path",
        type=str,
        help="Path or identifier for the model in Nexa Model Hub",
    )
=======
    server_parser = subparsers.add_parser("server", help="Run the Nexa AI Text Generation Service")
    server_parser.add_argument("model_path", type=str, help="Path or identifier for the model in S3")
    server_parser.add_argument("--host", type=str, default="0.0.0.0", help="Host to bind the server to")
    server_parser.add_argument("--port", type=int, default=8000, help="Port to bind the server to")
    server_parser.add_argument("--reload", action="store_true", help="Enable automatic reloading on code changes")
    server_parser.add_argument("--nctx", type=int, default=2048, help="Length of context window")

    # Other commands
    pull_parser = subparsers.add_parser("pull", help="Pull a model from official or hub.")
    pull_parser.add_argument("model_path", type=str, help="Path or identifier for the model in Nexa Model Hub")
    pull_parser.add_argument("-hf", "--huggingface", action="store_true", help="Pull model from Hugging Face Hub")

    remove_parser = subparsers.add_parser("remove", help="Remove a model from local machine.")
    remove_parser.add_argument("model_path", type=str, help="Path or identifier for the model in Nexa Model Hub")

>>>>>>> 3790259e
    subparsers.add_parser("clean", help="Clean up all model files.")
    subparsers.add_parser("list", help="List all models in the local machine.")
    subparsers.add_parser("login", help="Login to Nexa API.")
    subparsers.add_parser("whoami", help="Show current user information.")
    subparsers.add_parser("logout", help="Logout from Nexa API.")

    args = parser.parse_args()

    if args.command in ["run", "server"]:
        run_ggml_inference(args)
    elif args.command == "onnx":
        run_onnx_inference(args)
    elif args.command == "pull":
        from nexa.general import pull_model
<<<<<<< HEAD

        pull_model(args.model_path)
=======
        hf = getattr(args, 'huggingface', False)
        pull_model(args.model_path, hf)
>>>>>>> 3790259e
    elif args.command == "remove":
        from nexa.general import remove_model

        remove_model(args.model_path)
    elif args.command == "clean":
        from nexa.general import clean

        clean()
    elif args.command == "list":
        from nexa.general import list_models

        list_models()
    elif args.command == "login":
        from nexa.general import login

        login()
    elif args.command == "logout":
        from nexa.general import logout

        logout()
    elif args.command == "whoami":
        from nexa.general import whoami

        whoami()
    else:
        parser.print_help()


if __name__ == "__main__":
    main()<|MERGE_RESOLUTION|>--- conflicted
+++ resolved
@@ -13,17 +13,11 @@
         NexaServer(model_path, **kwargs)
         return
 
-<<<<<<< HEAD
+    hf = kwargs.pop("huggingface", False)
+    stop_words = kwargs.pop("stop_words", [])
+
     from nexa.general import pull_model
 
-    local_path, run_type = pull_model(model_path)
-
-=======
-    hf = kwargs.pop('huggingface', False)
->>>>>>> 3790259e
-    stop_words = kwargs.pop("stop_words", [])
-
-    from nexa.general import pull_model
     local_path, run_type = pull_model(model_path, hf)
 
     try:
@@ -171,18 +165,18 @@
         help="Maximum number of new tokens to generate",
     )
     text_group.add_argument("-k", "--top_k", type=int, help="Top-k sampling parameter")
-<<<<<<< HEAD
     text_group.add_argument(
         "-p", "--top_p", type=float, help="Top-p sampling parameter"
     )
     text_group.add_argument(
         "-sw", "--stop_words", nargs="*", help="List of stop words for early stopping"
     )
-=======
-    text_group.add_argument("-p", "--top_p", type=float, help="Top-p sampling parameter")
-    text_group.add_argument("-sw", "--stop_words", nargs="*", help="List of stop words for early stopping")
-    text_group.add_argument("-hf", "--huggingface", action="store_true", help="Load model from Hugging Face Hub")
->>>>>>> 3790259e
+    text_group.add_argument(
+        "-hf",
+        "--huggingface",
+        action="store_true",
+        help="Load model from Hugging Face Hub",
+    )
 
     # Image generation arguments
     image_group = run_parser.add_argument_group("Image generation options")
@@ -330,7 +324,6 @@
     )
 
     # GGML server parser
-<<<<<<< HEAD
     server_parser = subparsers.add_parser(
         "server", help="Run the Nexa AI Text Generation Service"
     )
@@ -348,39 +341,35 @@
         action="store_true",
         help="Enable automatic reloading on code changes",
     )
+    server_parser.add_argument(
+        "--nctx", type=int, default=2048, help="Length of context window"
+    )
 
     # Other commands
-    subparsers.add_parser(
+    pull_parser = subparsers.add_parser(
         "pull", help="Pull a model from official or hub."
-    ).add_argument(
+    )
+    pull_parser.add_argument(
         "model_path",
         type=str,
         help="Path or identifier for the model in Nexa Model Hub",
     )
-    subparsers.add_parser(
+    pull_parser.add_argument(
+        "-hf",
+        "--huggingface",
+        action="store_true",
+        help="Pull model from Hugging Face Hub",
+    )
+
+    remove_parser = subparsers.add_parser(
         "remove", help="Remove a model from local machine."
-    ).add_argument(
+    )
+    remove_parser.add_argument(
         "model_path",
         type=str,
         help="Path or identifier for the model in Nexa Model Hub",
     )
-=======
-    server_parser = subparsers.add_parser("server", help="Run the Nexa AI Text Generation Service")
-    server_parser.add_argument("model_path", type=str, help="Path or identifier for the model in S3")
-    server_parser.add_argument("--host", type=str, default="0.0.0.0", help="Host to bind the server to")
-    server_parser.add_argument("--port", type=int, default=8000, help="Port to bind the server to")
-    server_parser.add_argument("--reload", action="store_true", help="Enable automatic reloading on code changes")
-    server_parser.add_argument("--nctx", type=int, default=2048, help="Length of context window")
-
-    # Other commands
-    pull_parser = subparsers.add_parser("pull", help="Pull a model from official or hub.")
-    pull_parser.add_argument("model_path", type=str, help="Path or identifier for the model in Nexa Model Hub")
-    pull_parser.add_argument("-hf", "--huggingface", action="store_true", help="Pull model from Hugging Face Hub")
-
-    remove_parser = subparsers.add_parser("remove", help="Remove a model from local machine.")
-    remove_parser.add_argument("model_path", type=str, help="Path or identifier for the model in Nexa Model Hub")
-
->>>>>>> 3790259e
+
     subparsers.add_parser("clean", help="Clean up all model files.")
     subparsers.add_parser("list", help="List all models in the local machine.")
     subparsers.add_parser("login", help="Login to Nexa API.")
@@ -395,13 +384,9 @@
         run_onnx_inference(args)
     elif args.command == "pull":
         from nexa.general import pull_model
-<<<<<<< HEAD
-
-        pull_model(args.model_path)
-=======
-        hf = getattr(args, 'huggingface', False)
+
+        hf = getattr(args, "huggingface", False)
         pull_model(args.model_path, hf)
->>>>>>> 3790259e
     elif args.command == "remove":
         from nexa.general import remove_model
 
